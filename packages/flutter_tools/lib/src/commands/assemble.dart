// Copyright 2019 The Chromium Authors. All rights reserved.
// Use of this source code is governed by a BSD-style license that can be
// found in the LICENSE file.

import 'package:meta/meta.dart';

import '../base/common.dart';
import '../base/file_system.dart';
import '../build_system/build_system.dart';
import '../build_system/targets/assets.dart';
import '../build_system/targets/dart.dart';
import '../build_system/targets/ios.dart';
import '../build_system/targets/linux.dart';
import '../build_system/targets/macos.dart';
import '../build_system/targets/web.dart';
import '../build_system/targets/windows.dart';
import '../globals.dart';
import '../project.dart';
import '../runner/flutter_command.dart';

/// All currently implemented targets.
const List<Target> _kDefaultTargets = <Target>[
  UnpackWindows(),
  CopyAssets(),
  KernelSnapshot(),
  AotElfProfile(),
  AotElfRelease(),
  AotAssemblyProfile(),
  AotAssemblyRelease(),
  DebugMacOSFramework(),
  DebugMacOSBundleFlutterAssets(),
  ProfileMacOSBundleFlutterAssets(),
  ReleaseMacOSBundleFlutterAssets(),
<<<<<<< HEAD
  DebugBundleLinuxAssets(),
=======
  WebReleaseBundle(),
>>>>>>> e70236e3
];

/// Assemble provides a low level API to interact with the flutter tool build
/// system.
class AssembleCommand extends FlutterCommand {
  AssembleCommand() {
    argParser.addMultiOption(
      'define',
      abbr: 'd',
      help: 'Allows passing configuration to a target with --define=target=key=value.',
    );
    argParser.addOption('build-inputs', help: 'A file path where a newline '
        'separated file containing all inputs used will be written after a build.'
        ' This file is not included as a build input or output. This file is not'
        ' written if the build fails for any reason.');
    argParser.addOption('build-outputs', help: 'A file path where a newline '
        'separated file containing all outputs used will be written after a build.'
        ' This file is not included as a build input or output. This file is not'
        ' written if the build fails for any reason.');
    argParser.addOption('output', abbr: 'o', help: 'A directory where output '
        'files will be written. Must be either absolute or relative from the '
        'root of the current Flutter project.',
    );
    argParser.addOption(
      'resource-pool-size',
      help: 'The maximum number of concurrent tasks the build system will run.',
    );
  }

  @override
  String get description => 'Assemble and build flutter resources.';

  @override
  String get name => 'assemble';

  /// The target we are building.
  Target get target {
    if (argResults.rest.isEmpty) {
      throwToolExit('missing target name for flutter assemble.');
    }
    final String name = argResults.rest.first;
    final Target result = _kDefaultTargets
        .firstWhere((Target target) => target.name == name, orElse: () => null);
    if (result == null) {
      throwToolExit('No target named "${target.name} defined."');
    }
    return result;
  }

  /// The environmental configuration for a build invocation.
  Environment get environment {
    final FlutterProject flutterProject = FlutterProject.current();
    String output = argResults['output'];
    if (output == null) {
      throwToolExit('--output directory is required for assemble.');
    }
    // If path is relative, make it absolute from flutter project.
    if (fs.path.isRelative(output)) {
      output = fs.path.join(flutterProject.directory.path, output);
    }
    final Environment result = Environment(
      outputDir: fs.directory(output),
      buildDir: flutterProject.directory
          .childDirectory('.dart_tool')
          .childDirectory('flutter_build'),
      projectDir: flutterProject.directory,
      defines: _parseDefines(argResults['define']),
    );
    return result;
  }

  static Map<String, String> _parseDefines(List<String> values) {
    final Map<String, String> results = <String, String>{};
    for (String chunk in values) {
      final List<String> parts = chunk.split('=');
      if (parts.length != 2) {
        throwToolExit('Improperly formatted define flag: $chunk');
      }
      final String key = parts[0];
      final String value = parts[1];
      results[key] = value;
    }
    return results;
  }

  @override
  Future<FlutterCommandResult> runCommand() async {
    final BuildResult result = await buildSystem.build(target, environment, buildSystemConfig: BuildSystemConfig(
      resourcePoolSize: argResults['resource-pool-size'],
    ));
    if (!result.success) {
      for (MapEntry<String, ExceptionMeasurement> data in result.exceptions.entries) {
        printError('Target ${data.key} failed: ${data.value.exception}');
        printError('${data.value.exception}');
      }
      throwToolExit('build failed.');
    }
    printStatus('build succeeded.');
    if (argResults.wasParsed('build-inputs')) {
      writeListIfChanged(result.inputFiles, argResults['build-inputs']);
    }
    if (argResults.wasParsed('build-outputs')) {
      writeListIfChanged(result.outputFiles, argResults['build-outputs']);
    }
    return null;
  }
}

@visibleForTesting
void writeListIfChanged(List<File> files, String path) {
  final File file = fs.file(path);
  final StringBuffer buffer = StringBuffer();
  // These files are already sorted.
  for (File file in files) {
    buffer.writeln(file.path);
  }
  final String newContents = buffer.toString();
  if (!file.existsSync()) {
    file.writeAsStringSync(newContents);
  }
  final String currentContents = file.readAsStringSync();
  if (currentContents != newContents) {
    file.writeAsStringSync(newContents);
  }
}<|MERGE_RESOLUTION|>--- conflicted
+++ resolved
@@ -31,11 +31,8 @@
   DebugMacOSBundleFlutterAssets(),
   ProfileMacOSBundleFlutterAssets(),
   ReleaseMacOSBundleFlutterAssets(),
-<<<<<<< HEAD
   DebugBundleLinuxAssets(),
-=======
   WebReleaseBundle(),
->>>>>>> e70236e3
 ];
 
 /// Assemble provides a low level API to interact with the flutter tool build
