--- conflicted
+++ resolved
@@ -227,13 +227,6 @@
     bundleDir.deleteSync(recursive: true);
   bundleDir.createSync(recursive: true);
 
-<<<<<<< HEAD
-  for (MapEntry<String, DevFSContent> entry in assetEntries.entries) {
-    final File file = fs.file(fs.path.join(bundleDir.path, entry.key));
-    file.parent.createSync(recursive: true);
-    file.writeAsBytesSync(await entry.value.contentsAsBytes());
-  }
-=======
   // Limit number of open files to avoid running out of file descriptors.
   final Pool pool = Pool(64);
   await Future.wait<void>(
@@ -247,5 +240,4 @@
         resource.release();
       }
     }));
->>>>>>> ce4f15cd
 }