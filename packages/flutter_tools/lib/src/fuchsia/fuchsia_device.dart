--- conflicted
+++ resolved
@@ -190,18 +190,10 @@
   Future<int> findIsolatePort(String isolateName, List<int> ports) async {
     for (int port in ports) {
       try {
-<<<<<<< HEAD
-        // TODO(awdavies): The square-bracket enclosure for using the IPv6 loopback
-        // didn't appear to work, but when assigning to the IPv4 loopback device,
-        // netstat shows that the local port is actually being used on the IPv6
-        // loopback (::1). While this can be used for forwarding to the destination
-        // IPv6 interface, it cannot be used to connect to a websocket.
-=======
         // Note: The square-bracket enclosure for using the IPv6 loopback
         // didn't appear to work, but when assigning to the IPv4 loopback device,
         // netstat shows that the local port is actually being used on the IPv6
         // loopback (::1).
->>>>>>> 6c32c15f
         final Uri uri = Uri.parse('http://[$_ipv6Loopback]:$port');
         final VMService vmService = await VMService.connect(uri);
         await vmService.getVM();
