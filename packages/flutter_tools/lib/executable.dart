--- conflicted
+++ resolved
@@ -68,14 +68,11 @@
   final bool verboseHelp = help && verbose;
 
   await runner.run(args, <FlutterCommand>[
-<<<<<<< HEAD
     AddToPathCommand(
       fileSystem: globals.fs,
       logger: globals.logger,
       platform: globals.platform,
     ),
-    AnalyzeCommand(verboseHelp: verboseHelp),
-=======
     AnalyzeCommand(
       verboseHelp: verboseHelp,
       fileSystem: globals.fs,
@@ -84,7 +81,6 @@
       logger: globals.logger,
       terminal: globals.terminal,
     ),
->>>>>>> 2e18cd34
     AssembleCommand(),
     AttachCommand(verboseHelp: verboseHelp),
     BuildCommand(verboseHelp: verboseHelp),
