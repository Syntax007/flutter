// Copyright 2014 The Flutter Authors. All rights reserved.
// Use of this source code is governed by a BSD-style license that can be
// found in the LICENSE file.

import 'dart:async';

import 'package:flutter_tools/src/base/file_system.dart';
import 'package:flutter_tools/src/base/io.dart';
import 'package:flutter_tools/src/globals.dart' as globals;

import '../src/common.dart';

/// Creates a temporary directory but resolves any symlinks to return the real
/// underlying path to avoid issues with breakpoints/hot reload.
/// https://github.com/flutter/flutter/pull/21741
Directory createResolvedTempDirectorySync(String prefix) {
  assert(prefix.endsWith('.'));
  final Directory tempDirectory = globals.fs.systemTempDirectory.createTempSync('flutter_$prefix');
  return globals.fs.directory(tempDirectory.resolveSymbolicLinksSync());
}

void writeFile(String path, String content) {
  globals.fs.file(path)
    ..createSync(recursive: true)
<<<<<<< HEAD
    ..writeAsStringSync(content, flush: true)
=======
    ..writeAsStringSync(content)
>>>>>>> e481fcae
    ..setLastModifiedSync(DateTime.now().add(const Duration(seconds: 10)));
}

void writePackages(String folder) {
  writeFile(globals.fs.path.join(folder, '.packages'), '''
test:${globals.fs.path.join(globals.fs.currentDirectory.path, 'lib')}/
''');
}

void writePubspec(String folder) {
  writeFile(globals.fs.path.join(folder, 'pubspec.yaml'), '''
name: test
dependencies:
  flutter:
    sdk: flutter
''');
}

Future<void> getPackages(String folder) async {
  final List<String> command = <String>[
    globals.fs.path.join(getFlutterRoot(), 'bin', 'flutter'),
    'pub',
    'get',
  ];
  final ProcessResult result = await globals.processManager.run(command, workingDirectory: folder);
  if (result.exitCode != 0) {
    throw Exception('flutter pub get failed: ${result.stderr}\n${result.stdout}');
  }
}<|MERGE_RESOLUTION|>--- conflicted
+++ resolved
@@ -22,11 +22,7 @@
 void writeFile(String path, String content) {
   globals.fs.file(path)
     ..createSync(recursive: true)
-<<<<<<< HEAD
-    ..writeAsStringSync(content, flush: true)
-=======
     ..writeAsStringSync(content)
->>>>>>> e481fcae
     ..setLastModifiedSync(DateTime.now().add(const Duration(seconds: 10)));
 }
 
