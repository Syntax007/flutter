--- conflicted
+++ resolved
@@ -41,11 +41,7 @@
   final double scale;
 
   @override
-<<<<<<< HEAD
-  String toString() => '$image @ ${scale.toStringAsFixed(1)}x';
-=======
   String toString() => '$image @ ${debugFormatDouble(scale)}x';
->>>>>>> 55d98ddd
 
   @override
   int get hashCode => hashValues(image, scale);
