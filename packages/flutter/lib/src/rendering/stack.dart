--- conflicted
+++ resolved
@@ -215,19 +215,6 @@
   String toString() {
     final List<String> values = <String>[];
     if (top != null)
-<<<<<<< HEAD
-      values.add('top=${top.toStringAsFixed(1)}');
-    if (right != null)
-      values.add('right=${right.toStringAsFixed(1)}');
-    if (bottom != null)
-      values.add('bottom=${bottom.toStringAsFixed(1)}');
-    if (left != null)
-      values.add('left=${left.toStringAsFixed(1)}');
-    if (width != null)
-      values.add('width=${width.toStringAsFixed(1)}');
-    if (height != null)
-      values.add('height=${height.toStringAsFixed(1)}');
-=======
       values.add('top=${debugFormatDouble(top)}');
     if (right != null)
       values.add('right=${debugFormatDouble(right)}');
@@ -239,7 +226,6 @@
       values.add('width=${debugFormatDouble(width)}');
     if (height != null)
       values.add('height=${debugFormatDouble(height)}');
->>>>>>> 55d98ddd
     if (values.isEmpty)
       values.add('not positioned');
     values.add(super.toString());
