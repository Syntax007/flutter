--- conflicted
+++ resolved
@@ -2960,7 +2960,6 @@
     semantics.dispose();
   });
 
-<<<<<<< HEAD
   testWidgets('InputDecoration errorText semantics', (WidgetTester tester) async {
     final SemanticsTester semantics = SemanticsTester(tester);
     final TextEditingController controller = TextEditingController();
@@ -3005,7 +3004,8 @@
     ), ignoreTransform: true, ignoreRect: true, ignoreId: true));
 
     semantics.dispose();
-=======
+  });
+
   testWidgets('floating label does not overlap with value at large textScaleFactors', (WidgetTester tester) async {
     final TextEditingController controller = TextEditingController(text: 'Just some text');
     await tester.pumpWidget(
@@ -3026,10 +3026,10 @@
         ),
       ),
     );
+
     await tester.tap(find.byType(TextField));
     final Rect labelRect = tester.getRect(find.text('Label'));
     final Rect fieldRect = tester.getRect(find.text('Just some text'));
     expect(labelRect.bottom, lessThanOrEqualTo(fieldRect.top));
->>>>>>> 199422cd
   });
 }