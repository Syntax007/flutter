// Copyright 2015 The Chromium Authors. All rights reserved.
// Use of this source code is governed by a BSD-style license that can be
// found in the LICENSE file.

@TestOn('!chrome') // This whole test suite needs triage.
import 'dart:async';
import 'dart:math' as math;
import 'dart:ui' as ui show window;

import 'package:flutter/cupertino.dart';
import 'package:flutter/material.dart';
import 'package:flutter_test/flutter_test.dart';
import 'package:flutter/rendering.dart';
import 'package:flutter/services.dart';
import 'package:flutter/foundation.dart';
import 'package:flutter/gestures.dart' show DragStartBehavior, PointerDeviceKind;

import '../widgets/semantics_tester.dart';
import 'feedback_tester.dart';

class MockClipboard {
  Object _clipboardData = <String, dynamic>{
    'text': null,
  };

  Future<dynamic> handleMethodCall(MethodCall methodCall) async {
    switch (methodCall.method) {
      case 'Clipboard.getData':
        return _clipboardData;
      case 'Clipboard.setData':
        _clipboardData = methodCall.arguments;
        break;
    }
  }
}

class MaterialLocalizationsDelegate extends LocalizationsDelegate<MaterialLocalizations> {
  @override
  bool isSupported(Locale locale) => true;

  @override
  Future<MaterialLocalizations> load(Locale locale) => DefaultMaterialLocalizations.load(locale);

  @override
  bool shouldReload(MaterialLocalizationsDelegate old) => false;
}

class WidgetsLocalizationsDelegate extends LocalizationsDelegate<WidgetsLocalizations> {
  @override
  bool isSupported(Locale locale) => true;

  @override
  Future<WidgetsLocalizations> load(Locale locale) => DefaultWidgetsLocalizations.load(locale);

  @override
  bool shouldReload(WidgetsLocalizationsDelegate old) => false;
}

Widget overlay({ Widget child }) {
  return Localizations(
    locale: const Locale('en', 'US'),
    delegates: <LocalizationsDelegate<dynamic>>[
      WidgetsLocalizationsDelegate(),
      MaterialLocalizationsDelegate(),
    ],
    child: Directionality(
      textDirection: TextDirection.ltr,
      child: MediaQuery(
        data: const MediaQueryData(size: Size(800.0, 600.0)),
        child: Overlay(
          initialEntries: <OverlayEntry>[
            OverlayEntry(
              builder: (BuildContext context) {
                return Center(
                  child: Material(
                    child: child,
                  ),
                );
              },
            ),
          ],
        ),
      ),
    ),
  );
}

Widget boilerplate({ Widget child }) {
  return Localizations(
    locale: const Locale('en', 'US'),
    delegates: <LocalizationsDelegate<dynamic>>[
      WidgetsLocalizationsDelegate(),
      MaterialLocalizationsDelegate(),
    ],
    child: Directionality(
      textDirection: TextDirection.ltr,
      child: MediaQuery(
        data: const MediaQueryData(size: Size(800.0, 600.0)),
        child: Center(
          child: Material(
            child: child,
          ),
        ),
      ),
    ),
  );
}

Future<void> skipPastScrollingAnimation(WidgetTester tester) async {
  await tester.pump();
  await tester.pump(const Duration(milliseconds: 200));
}

double getOpacity(WidgetTester tester, Finder finder) {
  return tester.widget<FadeTransition>(
    find.ancestor(
      of: finder,
      matching: find.byType(FadeTransition),
    )
  ).opacity.value;
}

void main() {
  final MockClipboard mockClipboard = MockClipboard();
  SystemChannels.platform.setMockMethodCallHandler(mockClipboard.handleMethodCall);

  const String kThreeLines =
    'First line of text is\n'
    'Second line goes until\n'
    'Third line of stuff';
  const String kMoreThanFourLines =
    kThreeLines +
    '\nFourth line won\'t display and ends at';

  // Returns the first RenderEditable.
  RenderEditable findRenderEditable(WidgetTester tester) {
    final RenderObject root = tester.renderObject(find.byType(EditableText));
    expect(root, isNotNull);

    RenderEditable renderEditable;
    void recursiveFinder(RenderObject child) {
      if (child is RenderEditable) {
        renderEditable = child;
        return;
      }
      child.visitChildren(recursiveFinder);
    }
    root.visitChildren(recursiveFinder);
    expect(renderEditable, isNotNull);
    return renderEditable;
  }

  List<TextSelectionPoint> globalize(Iterable<TextSelectionPoint> points, RenderBox box) {
    return points.map<TextSelectionPoint>((TextSelectionPoint point) {
      return TextSelectionPoint(
        box.localToGlobal(point.point),
        point.direction,
      );
    }).toList();
  }

  Offset textOffsetToPosition(WidgetTester tester, int offset) {
    final RenderEditable renderEditable = findRenderEditable(tester);
    final List<TextSelectionPoint> endpoints = globalize(
      renderEditable.getEndpointsForSelection(
        TextSelection.collapsed(offset: offset),
      ),
      renderEditable,
    );
    expect(endpoints.length, 1);
    return endpoints[0].point + const Offset(0.0, -2.0);
  }

  setUp(() {
    debugResetSemanticsIdCounter();
  });

  final Key textFieldKey = UniqueKey();
  Widget textFieldBuilder({
    int maxLines = 1,
    int minLines,
  }) {
    return boilerplate(
      child: TextField(
        key: textFieldKey,
        style: const TextStyle(color: Colors.black, fontSize: 34.0),
        maxLines: maxLines,
        minLines: minLines,
        decoration: const InputDecoration(
          hintText: 'Placeholder',
        ),
      ),
    );
  }

  testWidgets('TextField passes onEditingComplete to EditableText', (WidgetTester tester) async {
    final VoidCallback onEditingComplete = () { };

    await tester.pumpWidget(
      MaterialApp(
        home: Material(
          child: TextField(
            onEditingComplete: onEditingComplete,
          ),
        ),
      ),
    );

    final Finder editableTextFinder = find.byType(EditableText);
    expect(editableTextFinder, findsOneWidget);

    final EditableText editableTextWidget = tester.widget(editableTextFinder);
    expect(editableTextWidget.onEditingComplete, onEditingComplete);
  });

  testWidgets('TextField has consistent size', (WidgetTester tester) async {
    final Key textFieldKey = UniqueKey();
    String textFieldValue;

    await tester.pumpWidget(
      overlay(
        child: TextField(
          key: textFieldKey,
          decoration: const InputDecoration(
            hintText: 'Placeholder',
          ),
          onChanged: (String value) {
            textFieldValue = value;
          },
        ),
      )
    );

    RenderBox findTextFieldBox() => tester.renderObject(find.byKey(textFieldKey));

    final RenderBox inputBox = findTextFieldBox();
    final Size emptyInputSize = inputBox.size;

    Future<void> checkText(String testValue) async {
      return TestAsyncUtils.guard(() async {
        await tester.enterText(find.byType(TextField), testValue);
        // Check that the onChanged event handler fired.
        expect(textFieldValue, equals(testValue));
        await skipPastScrollingAnimation(tester);
      });
    }

    await checkText(' ');

    expect(findTextFieldBox(), equals(inputBox));
    expect(inputBox.size, equals(emptyInputSize));

    await checkText('Test');
    expect(findTextFieldBox(), equals(inputBox));
    expect(inputBox.size, equals(emptyInputSize));
  });

  testWidgets('Cursor blinks', (WidgetTester tester) async {
    await tester.pumpWidget(
      overlay(
        child: const TextField(
          decoration: InputDecoration(
            hintText: 'Placeholder',
          ),
        ),
      ),
    );
    await tester.showKeyboard(find.byType(TextField));

    final EditableTextState editableText = tester.state(find.byType(EditableText));

    // Check that the cursor visibility toggles after each blink interval.
    Future<void> checkCursorToggle() async {
      final bool initialShowCursor = editableText.cursorCurrentlyVisible;
      await tester.pump(editableText.cursorBlinkInterval);
      expect(editableText.cursorCurrentlyVisible, equals(!initialShowCursor));
      await tester.pump(editableText.cursorBlinkInterval);
      expect(editableText.cursorCurrentlyVisible, equals(initialShowCursor));
      await tester.pump(editableText.cursorBlinkInterval ~/ 10);
      expect(editableText.cursorCurrentlyVisible, equals(initialShowCursor));
      await tester.pump(editableText.cursorBlinkInterval);
      expect(editableText.cursorCurrentlyVisible, equals(!initialShowCursor));
      await tester.pump(editableText.cursorBlinkInterval);
      expect(editableText.cursorCurrentlyVisible, equals(initialShowCursor));
    }

    await checkCursorToggle();
    await tester.showKeyboard(find.byType(TextField));

    // Try the test again with a nonempty EditableText.
    tester.testTextInput.updateEditingValue(const TextEditingValue(
      text: 'X',
      selection: TextSelection.collapsed(offset: 1),
    ));
    await checkCursorToggle();
  });

  testWidgets('Cursor animates on iOS', (WidgetTester tester) async {
    debugDefaultTargetPlatformOverride = TargetPlatform.iOS;

    await tester.pumpWidget(
      const MaterialApp(
        home: Material(
          child: TextField(),
        ),
      ),
    );

    final Finder textFinder = find.byType(TextField);
    await tester.tap(textFinder);
    await tester.pump();

    final EditableTextState editableTextState = tester.firstState(find.byType(EditableText));
    final RenderEditable renderEditable = editableTextState.renderEditable;

    expect(renderEditable.cursorColor.alpha, 255);

    await tester.pump(const Duration(milliseconds: 100));
    await tester.pump(const Duration(milliseconds: 400));

    expect(renderEditable.cursorColor.alpha, 255);

    await tester.pump(const Duration(milliseconds: 200));
    await tester.pump(const Duration(milliseconds: 100));

    expect(renderEditable.cursorColor.alpha, 110);

    await tester.pump(const Duration(milliseconds: 100));

    expect(renderEditable.cursorColor.alpha, 16);
    await tester.pump(const Duration(milliseconds: 50));

    expect(renderEditable.cursorColor.alpha, 0);

    debugDefaultTargetPlatformOverride = null;
  });

  testWidgets('Cursor radius is 2.0 on iOS', (WidgetTester tester) async {
    debugDefaultTargetPlatformOverride = TargetPlatform.iOS;

    await tester.pumpWidget(
      const MaterialApp(
        home: Material(
          child: TextField(),
        ),
      ),
    );

    final EditableTextState editableTextState = tester.firstState(find.byType(EditableText));
    final RenderEditable renderEditable = editableTextState.renderEditable;

    expect(renderEditable.cursorRadius, const Radius.circular(2.0));

    debugDefaultTargetPlatformOverride = null;
  });

  testWidgets('cursor has expected defaults', (WidgetTester tester) async {
    await tester.pumpWidget(
        overlay(
          child: const TextField(
          ),
        )
    );

    final TextField textField = tester.firstWidget(find.byType(TextField));
    expect(textField.cursorWidth, 2.0);
    expect(textField.cursorRadius, null);
  });

  testWidgets('cursor has expected radius value', (WidgetTester tester) async {
    await tester.pumpWidget(
        overlay(
          child: const TextField(
            cursorRadius: Radius.circular(3.0),
          ),
        )
    );

    final TextField textField = tester.firstWidget(find.byType(TextField));
    expect(textField.cursorWidth, 2.0);
    expect(textField.cursorRadius, const Radius.circular(3.0));
  });

  testWidgets('cursor android golden', (WidgetTester tester) async {
    final Widget widget = overlay(
      child: const RepaintBoundary(
        key: ValueKey<int>(1),
        child: TextField(
          cursorColor: Colors.blue,
          cursorWidth: 15,
          cursorRadius: Radius.circular(3.0),
        ),
      ),
    );
    await tester.pumpWidget(widget);

    const String testValue = 'A short phrase';
    await tester.enterText(find.byType(TextField), testValue);
    await skipPastScrollingAnimation(tester);

    await tester.tapAt(textOffsetToPosition(tester, testValue.length));
    await tester.pump();

    await expectLater(
      find.byKey(const ValueKey<int>(1)),
      matchesGoldenFile('text_field_cursor_test.0.0.png'),
      skip: !isLinux
    );
  }, skip: !isLinux);

  testWidgets('cursor iOS golden', (WidgetTester tester) async {
    debugDefaultTargetPlatformOverride = TargetPlatform.iOS;

    final Widget widget = overlay(
      child: const RepaintBoundary(
        key: ValueKey<int>(1),
        child: TextField(
          cursorColor: Colors.blue,
          cursorWidth: 15,
          cursorRadius: Radius.circular(3.0),
        ),
      ),
    );
    await tester.pumpWidget(widget);

    const String testValue = 'A short phrase';
    await tester.enterText(find.byType(TextField), testValue);
    await skipPastScrollingAnimation(tester);

    await tester.tapAt(textOffsetToPosition(tester, testValue.length));
    await tester.pump();

    debugDefaultTargetPlatformOverride = null;
    await expectLater(
      find.byKey(const ValueKey<int>(1)),
      matchesGoldenFile('text_field_cursor_test.1.0.png'),
      skip: !isLinux,
    );
  }, skip: !isLinux);

  testWidgets('text field selection toolbar renders correctly inside opacity', (WidgetTester tester) async {
    await tester.pumpWidget(
      MaterialApp(
        home: Scaffold(
          body: Center(
            child: Container(
              width: 100,
              height: 100,
              child: const Opacity(
                opacity: 0.5,
                child: TextField(
                  decoration: InputDecoration(hintText: 'Placeholder'),
                ),
              ),
            ),
          ),
        ),
      ),
    );

    await tester.showKeyboard(find.byType(TextField));

    const String testValue = 'A B C';
    tester.testTextInput.updateEditingValue(
        const TextEditingValue(
          text: testValue
        )
    );
    await tester.pump();

    // The selectWordsInRange with SelectionChangedCause.tap seems to be needed to show the toolbar.
    // (This is true even if we provide selection parameter to the TextEditingValue above.)
    final EditableTextState state = tester.state<EditableTextState>(find.byType(EditableText));
    state.renderEditable.selectWordsInRange(from: const Offset(0, 0), cause: SelectionChangedCause.tap);

    expect(state.showToolbar(), true);

    // This is needed for the AnimatedOpacity to turn from 0 to 1 so the toolbar is visible.
    await tester.pump();
    await tester.pump(const Duration(seconds: 1));

    // Sanity check that the toolbar widget exists.
    expect(find.text('PASTE'), findsOneWidget);

    await expectLater(
      // The toolbar exists in the Overlay above the MaterialApp.
      find.byType(Overlay),
<<<<<<< HEAD
      matchesGoldenFile('text_field_opacity_test.0.1.png'),
      skip: !isLinux,
=======
      matchesGoldenFile('text_field_opacity_test.0.2.png'),
      skip: !Platform.isLinux,
>>>>>>> 55d98ddd
    );
  }, skip: isBrowser);

  // TODO(hansmuller): restore these tests after the fix for #24876 has landed.
  /*
  testWidgets('cursor layout has correct width', (WidgetTester tester) async {
    EditableText.debugDeterministicCursor = true;
    await tester.pumpWidget(
        overlay(
          child: const RepaintBoundary(
            child: TextField(
              cursorWidth: 15.0,
            ),
          ),
        )
    );
    await tester.enterText(find.byType(TextField), ' ');
    await skipPastScrollingAnimation(tester);

    await expectLater(
      find.byType(TextField),
      matchesGoldenFile('text_field_test.0.0.png'),
    );
    EditableText.debugDeterministicCursor = false;
  }, skip: !Platform.isLinux);

  testWidgets('cursor layout has correct radius', (WidgetTester tester) async {
    EditableText.debugDeterministicCursor = true;
    await tester.pumpWidget(
        overlay(
          child: const RepaintBoundary(
            child: TextField(
              cursorWidth: 15.0,
              cursorRadius: Radius.circular(3.0),
            ),
          ),
        )
    );
    await tester.enterText(find.byType(TextField), ' ');
    await skipPastScrollingAnimation(tester);

    await expectLater(
      find.byType(TextField),
      matchesGoldenFile('text_field_test.1.0.png'),
    );
    EditableText.debugDeterministicCursor = false;
  }, skip: !Platform.isLinux);
  */

  testWidgets('Overflowing a line with spaces stops the cursor at the end', (WidgetTester tester) async {
    final TextEditingController controller = TextEditingController();

    await tester.pumpWidget(
      overlay(
        child: TextField(
          key: textFieldKey,
          controller: controller,
          maxLines: null,
        ),
      )
    );
    expect(controller.selection.baseOffset, -1);
    expect(controller.selection.extentOffset, -1);

    const String testValueOneLine = 'enough text to be exactly at the end of the line.';
    await tester.enterText(find.byType(TextField), testValueOneLine);
    await skipPastScrollingAnimation(tester);

    RenderBox findInputBox() => tester.renderObject(find.byKey(textFieldKey));

    RenderBox inputBox = findInputBox();
    final Size oneLineInputSize = inputBox.size;

    await tester.tapAt(textOffsetToPosition(tester, testValueOneLine.length));
    await tester.pump();

    const String testValueTwoLines = 'enough text to overflow the first line and go to the second';
    await tester.enterText(find.byType(TextField), testValueTwoLines);
    await skipPastScrollingAnimation(tester);

    expect(inputBox, findInputBox());
    inputBox = findInputBox();
    expect(inputBox.size.height, greaterThan(oneLineInputSize.height));
    final Size twoLineInputSize = inputBox.size;

    // Enter a string with the same number of characters as testValueTwoLines,
    // but where the overflowing part is all spaces. Assert that it only renders
    // on one line.
    const String testValueSpaces = testValueOneLine + '          ';
    expect(testValueSpaces.length, testValueTwoLines.length);
    await tester.enterText(find.byType(TextField), testValueSpaces);
    await skipPastScrollingAnimation(tester);

    expect(inputBox, findInputBox());
    inputBox = findInputBox();
    expect(inputBox.size.height, oneLineInputSize.height);

    // Swapping the final space for a letter causes it to wrap to 2 lines.
    const String testValueSpacesOverflow = testValueOneLine + '         a';
    expect(testValueSpacesOverflow.length, testValueTwoLines.length);
    await tester.enterText(find.byType(TextField), testValueSpacesOverflow);
    await skipPastScrollingAnimation(tester);

    expect(inputBox, findInputBox());
    inputBox = findInputBox();
    expect(inputBox.size.height, twoLineInputSize.height);

    // Positioning the cursor at the end of a line overflowing with spaces puts
    // it inside the input still.
    await tester.enterText(find.byType(TextField), testValueSpaces);
    await skipPastScrollingAnimation(tester);
    await tester.tapAt(textOffsetToPosition(tester, testValueSpaces.length));
    await tester.pump();

    final double inputWidth = findRenderEditable(tester).size.width;
    final Offset cursorOffsetSpaces = findRenderEditable(tester).getLocalRectForCaret(
      const TextPosition(offset: testValueSpaces.length),
    ).bottomRight;

    // Gap between caret and edge of input, defined in editable.dart.
    const int _kCaretGap = 1;

    expect(cursorOffsetSpaces.dx, inputWidth - _kCaretGap);
  });

  testWidgets('obscureText control test', (WidgetTester tester) async {
    await tester.pumpWidget(
      overlay(
        child: const TextField(
          obscureText: true,
          decoration: InputDecoration(
            hintText: 'Placeholder',
          ),
        ),
      ),
    );
    await tester.showKeyboard(find.byType(TextField));

    const String testValue = 'ABC';
    tester.testTextInput.updateEditingValue(const TextEditingValue(
      text: testValue,
      selection: TextSelection.collapsed(offset: testValue.length),
    ));

    await tester.pump();

    // Enter a character into the obscured field and verify that the character
    // is temporarily shown to the user and then changed to a bullet.
    const String newChar = 'X';
    tester.testTextInput.updateEditingValue(const TextEditingValue(
      text: testValue + newChar,
      selection: TextSelection.collapsed(offset: testValue.length + 1),
    ));

    await tester.pump();

    String editText = findRenderEditable(tester).text.text;
    expect(editText.substring(editText.length - 1), newChar);

    await tester.pump(const Duration(seconds: 2));

    editText = findRenderEditable(tester).text.text;
    expect(editText.substring(editText.length - 1), '\u2022');
  });

  testWidgets('Caret position is updated on tap', (WidgetTester tester) async {
    final TextEditingController controller = TextEditingController();

    await tester.pumpWidget(
      overlay(
        child: TextField(
          controller: controller,
        ),
      )
    );
    expect(controller.selection.baseOffset, -1);
    expect(controller.selection.extentOffset, -1);

    const String testValue = 'abc def ghi';
    await tester.enterText(find.byType(TextField), testValue);
    await skipPastScrollingAnimation(tester);

    // Tap to reposition the caret.
    final int tapIndex = testValue.indexOf('e');
    final Offset ePos = textOffsetToPosition(tester, tapIndex);
    await tester.tapAt(ePos);
    await tester.pump();

    expect(controller.selection.baseOffset, tapIndex);
    expect(controller.selection.extentOffset, tapIndex);
  });

  testWidgets('enableInteractiveSelection = false, tap', (WidgetTester tester) async {
    final TextEditingController controller = TextEditingController();

    await tester.pumpWidget(
      overlay(
        child: TextField(
          controller: controller,
          enableInteractiveSelection: false,
        ),
      )
    );
    expect(controller.selection.baseOffset, -1);
    expect(controller.selection.extentOffset, -1);

    const String testValue = 'abc def ghi';
    await tester.enterText(find.byType(TextField), testValue);
    await skipPastScrollingAnimation(tester);

    // Tap would ordinarily reposition the caret.
    final int tapIndex = testValue.indexOf('e');
    final Offset ePos = textOffsetToPosition(tester, tapIndex);
    await tester.tapAt(ePos);
    await tester.pump();

    expect(controller.selection.baseOffset, -1);
    expect(controller.selection.extentOffset, -1);
  });

  testWidgets('Can long press to select', (WidgetTester tester) async {
    final TextEditingController controller = TextEditingController();

    await tester.pumpWidget(
      overlay(
        child: TextField(
          controller: controller,
        ),
      )
    );

    const String testValue = 'abc def ghi';
    await tester.enterText(find.byType(TextField), testValue);
    expect(controller.value.text, testValue);
    await skipPastScrollingAnimation(tester);

    expect(controller.selection.isCollapsed, true);

    // Long press the 'e' to select 'def'.
    final Offset ePos = textOffsetToPosition(tester, testValue.indexOf('e'));
    final TestGesture gesture = await tester.startGesture(ePos, pointer: 7);
    await tester.pump(const Duration(seconds: 2));
    await gesture.up();
    await tester.pump();

    // 'def' is selected.
    expect(controller.selection.baseOffset, testValue.indexOf('d'));
    expect(controller.selection.extentOffset, testValue.indexOf('f')+1);

    // Tapping elsewhere immediately collapses and moves the cursor.
    await tester.tapAt(textOffsetToPosition(tester, testValue.indexOf('h')));
    await tester.pump();

    expect(controller.selection.isCollapsed, true);
    expect(controller.selection.baseOffset, testValue.indexOf('h'));
  });

  testWidgets('Slight movements in longpress don\'t hide/show handles', (WidgetTester tester) async {
    final TextEditingController controller = TextEditingController();

    await tester.pumpWidget(
      overlay(
        child: TextField(
          controller: controller,
        ),
      )
    );

    const String testValue = 'abc def ghi';
    await tester.enterText(find.byType(TextField), testValue);
    expect(controller.value.text, testValue);
    await skipPastScrollingAnimation(tester);

    expect(controller.selection.isCollapsed, true);

    // Long press the 'e' to select 'def', but don't release the gesture.
    final Offset ePos = textOffsetToPosition(tester, testValue.indexOf('e'));
    final TestGesture gesture = await tester.startGesture(ePos, pointer: 7);
    await tester.pump(const Duration(seconds: 2));
    await tester.pumpAndSettle();

    // Handles are shown
    final Finder fadeFinder = find.byType(FadeTransition);
    expect(fadeFinder, findsNWidgets(2)); // 2 handles, 1 toolbar
    FadeTransition handle = tester.widget(fadeFinder.at(0));
    expect(handle.opacity.value, equals(1.0));

    // Move the gesture very slightly
    await gesture.moveBy(const Offset(1.0, 1.0));
    await tester.pump(TextSelectionOverlay.fadeDuration * 0.5);
    handle = tester.widget(fadeFinder.at(0));

    // The handle should still be fully opaque.
    expect(handle.opacity.value, equals(1.0));
  });

  testWidgets('Mouse long press is just like a tap', (WidgetTester tester) async {
    final TextEditingController controller = TextEditingController();

    await tester.pumpWidget(
      overlay(
        child: TextField(
          controller: controller,
        ),
      )
    );

    const String testValue = 'abc def ghi';
    await tester.enterText(find.byType(TextField), testValue);
    expect(controller.value.text, testValue);
    await skipPastScrollingAnimation(tester);

    expect(controller.selection.isCollapsed, true);

    // Long press the 'e' using a mouse device.
    final int eIndex = testValue.indexOf('e');
    final Offset ePos = textOffsetToPosition(tester, eIndex);
    final TestGesture gesture = await tester.startGesture(ePos, kind: PointerDeviceKind.mouse);
    await tester.pump(const Duration(seconds: 2));
    await gesture.up();
    await tester.pump();

    // The cursor is placed just like a regular tap.
    expect(controller.selection.baseOffset, eIndex);
    expect(controller.selection.extentOffset, eIndex);

    await gesture.removePointer();
  });

  testWidgets('enableInteractiveSelection = false, long-press', (WidgetTester tester) async {
    final TextEditingController controller = TextEditingController();

    await tester.pumpWidget(
      overlay(
        child: TextField(
          controller: controller,
          enableInteractiveSelection: false,
        ),
      )
    );

    const String testValue = 'abc def ghi';
    await tester.enterText(find.byType(TextField), testValue);
    expect(controller.value.text, testValue);
    await skipPastScrollingAnimation(tester);

    expect(controller.selection.isCollapsed, true);

    // Long press the 'e' to select 'def'.
    final Offset ePos = textOffsetToPosition(tester, testValue.indexOf('e'));
    final TestGesture gesture = await tester.startGesture(ePos, pointer: 7);
    await tester.pump(const Duration(seconds: 2));
    await gesture.up();
    await tester.pump();

    expect(controller.selection.isCollapsed, true);
    expect(controller.selection.baseOffset, -1);
    expect(controller.selection.extentOffset, -1);
  });

  testWidgets('Can select text by dragging with a mouse', (WidgetTester tester) async {
    final TextEditingController controller = TextEditingController();

    await tester.pumpWidget(
      MaterialApp(
        home: Material(
          child: TextField(
            dragStartBehavior: DragStartBehavior.down,
            controller: controller,
          ),
        ),
      ),
    );

    const String testValue = 'abc def ghi';
    await tester.enterText(find.byType(TextField), testValue);
    await skipPastScrollingAnimation(tester);

    final Offset ePos = textOffsetToPosition(tester, testValue.indexOf('e'));
    final Offset gPos = textOffsetToPosition(tester, testValue.indexOf('g'));

    final TestGesture gesture = await tester.startGesture(ePos, kind: PointerDeviceKind.mouse);
    await tester.pump();
    await gesture.moveTo(gPos);
    await tester.pump();
    await gesture.up();
    await tester.pumpAndSettle();

    expect(controller.selection.baseOffset, testValue.indexOf('e'));
    expect(controller.selection.extentOffset, testValue.indexOf('g'));

    await gesture.removePointer();
  });

  testWidgets('Continuous dragging does not cause flickering', (WidgetTester tester) async {
    int selectionChangedCount = 0;
    const String testValue = 'abc def ghi';
    final TextEditingController controller = TextEditingController(text: testValue);

    controller.addListener(() {
      selectionChangedCount++;
    });

    await tester.pumpWidget(
      MaterialApp(
        home: Material(
          child: TextField(
            dragStartBehavior: DragStartBehavior.down,
            controller: controller,
            style: const TextStyle(fontFamily: 'Ahem', fontSize: 10.0),
          ),
        ),
      ),
    );

    final Offset cPos = textOffsetToPosition(tester, 2); // Index of 'c'.
    final Offset gPos = textOffsetToPosition(tester, 8); // Index of 'g'.
    final Offset hPos = textOffsetToPosition(tester, 9); // Index of 'h'.

    // Drag from 'c' to 'g'.
    final TestGesture gesture = await tester.startGesture(cPos, kind: PointerDeviceKind.mouse);
    await tester.pump();
    await gesture.moveTo(gPos);
    await tester.pumpAndSettle();

    expect(selectionChangedCount, isNonZero);
    selectionChangedCount = 0;
    expect(controller.selection.baseOffset, 2);
    expect(controller.selection.extentOffset, 8);

    // Tiny movement shouldn't cause text selection to change.
    await gesture.moveTo(gPos + const Offset(4.0, 0.0));
    await tester.pumpAndSettle();
    expect(selectionChangedCount, 0);

    // Now a text selection change will occur after a significant movement.
    await gesture.moveTo(hPos);
    await tester.pump();
    await gesture.up();
    await tester.pumpAndSettle();

    expect(selectionChangedCount, 1);
    expect(controller.selection.baseOffset, 2);
    expect(controller.selection.extentOffset, 9);

    await gesture.removePointer();
  });

  testWidgets('Dragging in opposite direction also works', (WidgetTester tester) async {
    final TextEditingController controller = TextEditingController();

    await tester.pumpWidget(
      MaterialApp(
        home: Material(
          child: TextField(
            dragStartBehavior: DragStartBehavior.down,
            controller: controller,
          ),
        ),
      ),
    );

    const String testValue = 'abc def ghi';
    await tester.enterText(find.byType(TextField), testValue);
    await skipPastScrollingAnimation(tester);

    final Offset ePos = textOffsetToPosition(tester, testValue.indexOf('e'));
    final Offset gPos = textOffsetToPosition(tester, testValue.indexOf('g'));

    final TestGesture gesture = await tester.startGesture(gPos, kind: PointerDeviceKind.mouse);
    await tester.pump();
    await gesture.moveTo(ePos);
    await tester.pump();
    await gesture.up();
    await tester.pumpAndSettle();

    expect(controller.selection.baseOffset, testValue.indexOf('e'));
    expect(controller.selection.extentOffset, testValue.indexOf('g'));

    await gesture.removePointer();
  });

  testWidgets('Slow mouse dragging also selects text', (WidgetTester tester) async {
    final TextEditingController controller = TextEditingController();

    await tester.pumpWidget(
      MaterialApp(
        home: Material(
          child: TextField(
            dragStartBehavior: DragStartBehavior.down,
            controller: controller,
          ),
        ),
      ),
    );

    const String testValue = 'abc def ghi';
    await tester.enterText(find.byType(TextField), testValue);
    await skipPastScrollingAnimation(tester);

    final Offset ePos = textOffsetToPosition(tester, testValue.indexOf('e'));
    final Offset gPos = textOffsetToPosition(tester, testValue.indexOf('g'));

    final TestGesture gesture = await tester.startGesture(ePos, kind: PointerDeviceKind.mouse);
    await tester.pump(const Duration(seconds: 2));
    await gesture.moveTo(gPos);
    await tester.pump();
    await gesture.up();

    expect(controller.selection.baseOffset, testValue.indexOf('e'));
    expect(controller.selection.extentOffset, testValue.indexOf('g'));

    await gesture.removePointer();
  });

  testWidgets('Can drag handles to change selection', (WidgetTester tester) async {
    final TextEditingController controller = TextEditingController();

    await tester.pumpWidget(
      overlay(
        child: TextField(
          dragStartBehavior: DragStartBehavior.down,
          controller: controller,
        ),
      ),
    );

    const String testValue = 'abc def ghi';
    await tester.enterText(find.byType(TextField), testValue);
    await skipPastScrollingAnimation(tester);

    // Long press the 'e' to select 'def'.
    final Offset ePos = textOffsetToPosition(tester, testValue.indexOf('e'));
    TestGesture gesture = await tester.startGesture(ePos, pointer: 7);
    await tester.pump(const Duration(seconds: 2));
    await gesture.up();
    await tester.pump();
    await tester.pump(const Duration(milliseconds: 200)); // skip past the frame where the opacity is zero

    final TextSelection selection = controller.selection;
    expect(selection.baseOffset, 4);
    expect(selection.extentOffset, 7);

    final RenderEditable renderEditable = findRenderEditable(tester);
    final List<TextSelectionPoint> endpoints = globalize(
      renderEditable.getEndpointsForSelection(selection),
      renderEditable,
    );
    expect(endpoints.length, 2);

    // Drag the right handle 2 letters to the right.
    // We use a small offset because the endpoint is on the very corner
    // of the handle.
    Offset handlePos = endpoints[1].point + const Offset(1.0, 1.0);
    Offset newHandlePos = textOffsetToPosition(tester, testValue.length);
    gesture = await tester.startGesture(handlePos, pointer: 7);
    await tester.pump();
    await gesture.moveTo(newHandlePos);
    await tester.pump();
    await gesture.up();
    await tester.pump();

    expect(controller.selection.baseOffset, 4);
    expect(controller.selection.extentOffset, 11);

    // Drag the left handle 2 letters to the left.
    handlePos = endpoints[0].point + const Offset(-1.0, 1.0);
    newHandlePos = textOffsetToPosition(tester, 0);
    gesture = await tester.startGesture(handlePos, pointer: 7);
    await tester.pump();
    await gesture.moveTo(newHandlePos);
    await tester.pump();
    await gesture.up();
    await tester.pump();

    expect(controller.selection.baseOffset, 0);
    expect(controller.selection.extentOffset, 11);
  });

  testWidgets('Cannot drag one handle past the other', (WidgetTester tester) async {
    final TextEditingController controller = TextEditingController();

    await tester.pumpWidget(
      overlay(
        child: TextField(
          dragStartBehavior: DragStartBehavior.down,
          controller: controller,
        ),
      ),
    );

    const String testValue = 'abc def ghi';
    await tester.enterText(find.byType(TextField), testValue);
    await skipPastScrollingAnimation(tester);

    // Long press the 'e' to select 'def'.
    final Offset ePos = textOffsetToPosition(tester, 5); // Position before 'e'.
    TestGesture gesture = await tester.startGesture(ePos, pointer: 7);
    await tester.pump(const Duration(seconds: 2));
    await gesture.up();
    await tester.pump();
    await tester.pump(const Duration(milliseconds: 200)); // skip past the frame where the opacity is zero

    final TextSelection selection = controller.selection;
    expect(selection.baseOffset, 4);
    expect(selection.extentOffset, 7);

    final RenderEditable renderEditable = findRenderEditable(tester);
    final List<TextSelectionPoint> endpoints = globalize(
      renderEditable.getEndpointsForSelection(selection),
      renderEditable,
    );
    expect(endpoints.length, 2);

    // Drag the right handle until there's only 1 char selected.
    // We use a small offset because the endpoint is on the very corner
    // of the handle.
    final Offset handlePos = endpoints[1].point + const Offset(4.0, 0.0);
    Offset newHandlePos = textOffsetToPosition(tester, 5); // Position before 'e'.
    gesture = await tester.startGesture(handlePos, pointer: 7);
    await tester.pump();
    await gesture.moveTo(newHandlePos);
    await tester.pump();

    expect(controller.selection.baseOffset, 4);
    expect(controller.selection.extentOffset, 5);

    newHandlePos = textOffsetToPosition(tester, 2); // Position before 'c'.
    await gesture.moveTo(newHandlePos);
    await tester.pump();
    await gesture.up();
    await tester.pump();

    expect(controller.selection.baseOffset, 4);
    // The selection doesn't move beyond the left handle. There's always at
    // least 1 char selected.
    expect(controller.selection.extentOffset, 5);
  });

  testWidgets('Can use selection toolbar', (WidgetTester tester) async {
    final TextEditingController controller = TextEditingController();

    await tester.pumpWidget(
      overlay(
        child: TextField(
          controller: controller,
        ),
      ),
    );

    const String testValue = 'abc def ghi';
    await tester.enterText(find.byType(TextField), testValue);
    await skipPastScrollingAnimation(tester);

    // Tap the selection handle to bring up the "paste / select all" menu.
    await tester.tapAt(textOffsetToPosition(tester, testValue.indexOf('e')));
    await tester.pump();
    await tester.pump(const Duration(milliseconds: 200)); // skip past the frame where the opacity is zero
    RenderEditable renderEditable = findRenderEditable(tester);
    List<TextSelectionPoint> endpoints = globalize(
      renderEditable.getEndpointsForSelection(controller.selection),
      renderEditable,
    );
    // Tapping on the part of the handle's GestureDetector where it overlaps
    // with the text itself does not show the menu, so add a small vertical
    // offset to tap below the text.
    await tester.tapAt(endpoints[0].point + const Offset(1.0, 13.0));
    await tester.pump();
    await tester.pump(const Duration(milliseconds: 200)); // skip past the frame where the opacity is zero

    // SELECT ALL should select all the text.
    await tester.tap(find.text('SELECT ALL'));
    await tester.pump();
    expect(controller.selection.baseOffset, 0);
    expect(controller.selection.extentOffset, testValue.length);

    // COPY should reset the selection.
    await tester.tap(find.text('COPY'));
    await skipPastScrollingAnimation(tester);
    expect(controller.selection.isCollapsed, true);

    // Tap again to bring back the menu.
    await tester.tapAt(textOffsetToPosition(tester, testValue.indexOf('e')));
    await tester.pump();
    // Allow time for handle to appear and double tap to time out.
    await tester.pump(const Duration(milliseconds: 300));
    expect(controller.selection.isCollapsed, true);
    expect(controller.selection.baseOffset, testValue.indexOf('e'));
    expect(controller.selection.extentOffset, testValue.indexOf('e'));
    renderEditable = findRenderEditable(tester);
    endpoints = globalize(
      renderEditable.getEndpointsForSelection(controller.selection),
      renderEditable,
    );
    await tester.tapAt(endpoints[0].point + const Offset(1.0, 1.0));
    await tester.pump();
    await tester.pump(const Duration(milliseconds: 200)); // skip past the frame where the opacity is zero
    expect(controller.selection.isCollapsed, true);
    expect(controller.selection.baseOffset, testValue.indexOf('e'));
    expect(controller.selection.extentOffset, testValue.indexOf('e'));

    // PASTE right before the 'e'.
    await tester.tap(find.text('PASTE'));
    await tester.pump();
    expect(controller.text, 'abc d${testValue}ef ghi');
  });

  testWidgets(
    'Check the toolbar appears below the TextField when there is not enough space above the TextField to show it',
    (WidgetTester tester) async {
      // This is a regression test for
      // https://github.com/flutter/flutter/issues/29808
      final TextEditingController controller = TextEditingController();

      await tester.pumpWidget(MaterialApp(
        home: Scaffold(
          body: Padding(
            padding: const EdgeInsets.all(30.0),
            child: TextField(
              controller: controller,
              ),
            ),
          ),
        ),
      );

      const String testValue = 'abc def ghi';
      await tester.enterText(find.byType(TextField), testValue);
      await skipPastScrollingAnimation(tester);

      // Tap the selection handle to bring up the "paste / select all" menu.
      await tester.tapAt(textOffsetToPosition(tester, testValue.indexOf('e')));
      await tester.pump();
      await tester.pump(const Duration(milliseconds: 200)); // skip past the frame where the opacity is zero
      RenderEditable renderEditable = findRenderEditable(tester);
      List<TextSelectionPoint> endpoints = globalize(
        renderEditable.getEndpointsForSelection(controller.selection),
        renderEditable,
      );
      // Tapping on the part of the handle's GestureDetector where it overlaps
      // with the text itself does not show the menu, so add a small vertical
      // offset to tap below the text.
      await tester.tapAt(endpoints[0].point + const Offset(1.0, 13.0));
      await tester.pump();
      await tester.pump(const Duration(milliseconds: 200)); // skip past the frame where the opacity is zero

      // Verify the selection toolbar position
      Offset toolbarTopLeft = tester.getTopLeft(find.text('SELECT ALL'));
      Offset textFieldTopLeft = tester.getTopLeft(find.byType(TextField));
      expect(textFieldTopLeft.dy, lessThan(toolbarTopLeft.dy));

      await tester.pumpWidget(MaterialApp(
        home: Scaffold(
          body: Padding(
            padding: const EdgeInsets.all(150.0),
            child: TextField(
              controller: controller,
              ),
            ),
          ),
        ),
      );

      await tester.enterText(find.byType(TextField), testValue);
      await skipPastScrollingAnimation(tester);

      // Tap the selection handle to bring up the "paste / select all" menu.
      await tester.tapAt(textOffsetToPosition(tester, testValue.indexOf('e')));
      await tester.pump();
      await tester.pump(const Duration(milliseconds: 200)); // skip past the frame where the opacity is zero
      renderEditable = findRenderEditable(tester);
      endpoints = globalize(
        renderEditable.getEndpointsForSelection(controller.selection),
        renderEditable,
      );
      // Tapping on the part of the handle's GestureDetector where it overlaps
      // with the text itself does not show the menu, so add a small vertical
      // offset to tap below the text.
      await tester.tapAt(endpoints[0].point + const Offset(1.0, 13.0));
      await tester.pump();
      await tester.pump(const Duration(milliseconds: 200)); // skip past the frame where the opacity is zero

      // Verify the selection toolbar position
      toolbarTopLeft = tester.getTopLeft(find.text('SELECT ALL'));
      textFieldTopLeft = tester.getTopLeft(find.byType(TextField));
      expect(toolbarTopLeft.dy, lessThan(textFieldTopLeft.dy));
    }
  );

  testWidgets('Selection toolbar fades in', (WidgetTester tester) async {
    final TextEditingController controller = TextEditingController();

    await tester.pumpWidget(
      overlay(
        child: TextField(
          controller: controller,
        ),
      ),
    );

    const String testValue = 'abc def ghi';
    await tester.enterText(find.byType(TextField), testValue);
    await skipPastScrollingAnimation(tester);

    // Tap the selection handle to bring up the "paste / select all" menu.
    await tester.tapAt(textOffsetToPosition(tester, testValue.indexOf('e')));
    await tester.pump();
    // Allow time for the handle to appear and for a double tap to time out.
    await tester.pump(const Duration(milliseconds: 600));
    final RenderEditable renderEditable = findRenderEditable(tester);
    final List<TextSelectionPoint> endpoints = globalize(
      renderEditable.getEndpointsForSelection(controller.selection),
      renderEditable,
    );
    await tester.tapAt(endpoints[0].point + const Offset(1.0, 1.0));
    await tester.pump();

    // Toolbar should fade in. Starting at 0% opacity.
    final Element target = tester.element(find.text('SELECT ALL'));
    final FadeTransition opacity = target.ancestorWidgetOfExactType(FadeTransition);
    expect(opacity, isNotNull);
    expect(opacity.opacity.value, equals(0.0));

    // Still fading in.
    await tester.pump(const Duration(milliseconds: 50));
    final FadeTransition opacity2 = target.ancestorWidgetOfExactType(FadeTransition);
    expect(opacity, same(opacity2));
    expect(opacity.opacity.value, greaterThan(0.0));
    expect(opacity.opacity.value, lessThan(1.0));

    // End the test here to ensure the animation is properly disposed of.
  });

  testWidgets('An obscured TextField is not selectable by default', (WidgetTester tester) async {
    // This is a regression test for
    // https://github.com/flutter/flutter/issues/24100

    final TextEditingController controller = TextEditingController();
    Widget buildFrame(bool obscureText, bool enableInteractiveSelection) {
      return overlay(
        child: TextField(
          controller: controller,
          obscureText: obscureText,
          enableInteractiveSelection: enableInteractiveSelection,
        ),
      );
    }

    // Obscure text and don't enable or disable selection
    await tester.pumpWidget(buildFrame(true, null));
    await tester.enterText(find.byType(TextField), 'abcdefghi');
    await skipPastScrollingAnimation(tester);
    expect(controller.selection.isCollapsed, true);

    // Long press doesn't select anything
    final Offset ePos = textOffsetToPosition(tester, 1);
    final TestGesture gesture = await tester.startGesture(ePos, pointer: 7);
    await tester.pump(const Duration(seconds: 2));
    await gesture.up();
    await tester.pump();
    expect(controller.selection.isCollapsed, true);
  });

  testWidgets('An obscured TextField is selectable when enabled', (WidgetTester tester) async {
    // This is a regression test for
    // https://github.com/flutter/flutter/issues/24100

    final TextEditingController controller = TextEditingController();
    Widget buildFrame(bool obscureText, bool enableInteractiveSelection) {
      return overlay(
        child: TextField(
          controller: controller,
          obscureText: obscureText,
          enableInteractiveSelection: enableInteractiveSelection,
        ),
      );
    }

    // Explicitly allow selection on obscured text
    await tester.pumpWidget(buildFrame(true, true));
    await tester.enterText(find.byType(TextField), 'abcdefghi');
    await skipPastScrollingAnimation(tester);
    expect(controller.selection.isCollapsed, true);

    // Long press does select text
    final Offset ePos2 = textOffsetToPosition(tester, 1);
    final TestGesture gesture2 = await tester.startGesture(ePos2, pointer: 7);
    await tester.pump(const Duration(seconds: 2));
    await gesture2.up();
    await tester.pump();
    expect(controller.selection.isCollapsed, false);
  });

  testWidgets('TextField height with minLines unset', (WidgetTester tester) async {
    await tester.pumpWidget(textFieldBuilder());

    RenderBox findInputBox() => tester.renderObject(find.byKey(textFieldKey));

    final RenderBox inputBox = findInputBox();
    final Size emptyInputSize = inputBox.size;

    await tester.enterText(find.byType(TextField), 'No wrapping here.');
    await tester.pumpWidget(textFieldBuilder());
    expect(findInputBox(), equals(inputBox));
    expect(inputBox.size, equals(emptyInputSize));

    // Even when entering multiline text, TextField doesn't grow. It's a single
    // line input.
    await tester.enterText(find.byType(TextField), kThreeLines);
    await tester.pumpWidget(textFieldBuilder());
    expect(findInputBox(), equals(inputBox));
    expect(inputBox.size, equals(emptyInputSize));

    // maxLines: 3 makes the TextField 3 lines tall
    await tester.enterText(find.byType(TextField), '');
    await tester.pumpWidget(textFieldBuilder(maxLines: 3));
    expect(findInputBox(), equals(inputBox));
    expect(inputBox.size.height, greaterThan(emptyInputSize.height));
    expect(inputBox.size.width, emptyInputSize.width);

    final Size threeLineInputSize = inputBox.size;

    // Filling with 3 lines of text stays the same size
    await tester.enterText(find.byType(TextField), kThreeLines);
    await tester.pumpWidget(textFieldBuilder(maxLines: 3));
    expect(findInputBox(), equals(inputBox));
    expect(inputBox.size, threeLineInputSize);

    // An extra line won't increase the size because we max at 3.
    await tester.enterText(find.byType(TextField), kMoreThanFourLines);
    await tester.pumpWidget(textFieldBuilder(maxLines: 3));
    expect(findInputBox(), equals(inputBox));
    expect(inputBox.size, threeLineInputSize);

    // But now it will... but it will max at four
    await tester.enterText(find.byType(TextField), kMoreThanFourLines);
    await tester.pumpWidget(textFieldBuilder(maxLines: 4));
    expect(findInputBox(), equals(inputBox));
    expect(inputBox.size.height, greaterThan(threeLineInputSize.height));
    expect(inputBox.size.width, threeLineInputSize.width);

    final Size fourLineInputSize = inputBox.size;

    // Now it won't max out until the end
    await tester.enterText(find.byType(TextField), '');
    await tester.pumpWidget(textFieldBuilder(maxLines: null));
    expect(findInputBox(), equals(inputBox));
    expect(inputBox.size, equals(emptyInputSize));
    await tester.enterText(find.byType(TextField), kThreeLines);
    await tester.pump();
    expect(inputBox.size, equals(threeLineInputSize));
    await tester.enterText(find.byType(TextField), kMoreThanFourLines);
    await tester.pump();
    expect(inputBox.size.height, greaterThan(fourLineInputSize.height));
    expect(inputBox.size.width, fourLineInputSize.width);
  });

  testWidgets('TextField height with minLines and maxLines', (WidgetTester tester) async {
    await tester.pumpWidget(textFieldBuilder());

    RenderBox findInputBox() => tester.renderObject(find.byKey(textFieldKey));

    final RenderBox inputBox = findInputBox();
    final Size emptyInputSize = inputBox.size;

    await tester.enterText(find.byType(TextField), 'No wrapping here.');
    await tester.pumpWidget(textFieldBuilder());
    expect(findInputBox(), equals(inputBox));
    expect(inputBox.size, equals(emptyInputSize));

    // min and max set to same value locks height to value.
    await tester.pumpWidget(textFieldBuilder(minLines: 3, maxLines: 3));
    expect(findInputBox(), equals(inputBox));
    expect(inputBox.size.height, greaterThan(emptyInputSize.height));
    expect(inputBox.size.width, emptyInputSize.width);

    final Size threeLineInputSize = inputBox.size;

    // maxLines: null with minLines set grows beyond minLines
    await tester.pumpWidget(textFieldBuilder(minLines: 3, maxLines: null));
    expect(findInputBox(), equals(inputBox));
    expect(inputBox.size, threeLineInputSize);
    await tester.enterText(find.byType(TextField), kMoreThanFourLines);
    await tester.pump();
    expect(inputBox.size.height, greaterThan(threeLineInputSize.height));
    expect(inputBox.size.width, threeLineInputSize.width);

    // With minLines and maxLines set, input will expand through the range
    await tester.enterText(find.byType(TextField), '');
    await tester.pumpWidget(textFieldBuilder(minLines: 3, maxLines: 4));
    expect(findInputBox(), equals(inputBox));
    expect(inputBox.size, equals(threeLineInputSize));
    await tester.enterText(find.byType(TextField), kMoreThanFourLines);
    await tester.pump();
    expect(inputBox.size.height, greaterThan(threeLineInputSize.height));
    expect(inputBox.size.width, threeLineInputSize.width);

    // minLines can't be greater than maxLines.
    expect(() async {
      await tester.pumpWidget(textFieldBuilder(minLines: 3, maxLines: 2));
    }, throwsAssertionError);
    expect(() async {
      await tester.pumpWidget(textFieldBuilder(minLines: 3));
    }, throwsAssertionError);

    // maxLines defaults to 1 and can't be less than minLines
    expect(() async {
      await tester.pumpWidget(textFieldBuilder(minLines: 3));
    }, throwsAssertionError);
  });

  testWidgets('Multiline text when wrapped in Expanded', (WidgetTester tester) async {
    Widget expandedTextFieldBuilder({
      int maxLines = 1,
      int minLines,
      bool expands = false,
    }) {
      return boilerplate(
        child: Column(
          mainAxisAlignment: MainAxisAlignment.center,
          children: <Widget>[
            Expanded(
              child: TextField(
                key: textFieldKey,
                style: const TextStyle(color: Colors.black, fontSize: 34.0),
                maxLines: maxLines,
                minLines: minLines,
                expands: expands,
                decoration: const InputDecoration(
                  hintText: 'Placeholder',
                ),
              ),
            ),
          ],
        ),
      );
    }

    await tester.pumpWidget(expandedTextFieldBuilder());

    RenderBox findBorder() {
      return tester.renderObject(find.descendant(
        of: find.byType(InputDecorator),
        matching: find.byWidgetPredicate((Widget w) => '${w.runtimeType}' == '_BorderContainer'),
      ));
    }
    final RenderBox border = findBorder();

    // Without expanded: true and maxLines: null, the TextField does not expand
    // to fill its parent when wrapped in an Expanded widget.
    final Size unexpandedInputSize = border.size;

    // It does expand to fill its parent when expands: true, maxLines: null, and
    // it's wrapped in an Expanded widget.
    await tester.pumpWidget(expandedTextFieldBuilder(expands: true, maxLines: null));
    expect(border.size.height, greaterThan(unexpandedInputSize.height));
    expect(border.size.width, unexpandedInputSize.width);

    // min/maxLines that is not null and expands: true contradict each other.
    expect(() async {
      await tester.pumpWidget(expandedTextFieldBuilder(expands: true, maxLines: 4));
    }, throwsAssertionError);
    expect(() async {
      await tester.pumpWidget(expandedTextFieldBuilder(expands: true, minLines: 1, maxLines: null));
    }, throwsAssertionError);
  });

  // Regression test for https://github.com/flutter/flutter/pull/29093
  testWidgets('Multiline text when wrapped in IntrinsicHeight', (WidgetTester tester) async {
    final Key intrinsicHeightKey = UniqueKey();
    Widget intrinsicTextFieldBuilder(bool wrapInIntrinsic) {
      final TextFormField textField = TextFormField(
        key: textFieldKey,
        style: const TextStyle(color: Colors.black, fontSize: 34.0),
        maxLines: null,
        decoration: const InputDecoration(
          counterText: 'I am counter',
        ),
      );
      final Widget widget = wrapInIntrinsic
        ? IntrinsicHeight(key: intrinsicHeightKey, child: textField)
        : textField;
      return boilerplate(
        child: Column(
          mainAxisAlignment: MainAxisAlignment.center,
          children: <Widget>[widget],
        ),
      );
    }

    await tester.pumpWidget(intrinsicTextFieldBuilder(false));
    expect(find.byKey(intrinsicHeightKey), findsNothing);

    RenderBox findEditableText() => tester.renderObject(find.byType(EditableText));
    RenderBox editableText = findEditableText();
    final Size unwrappedEditableTextSize = editableText.size;

    // Wrapping in IntrinsicHeight should not affect the height of the input
    await tester.pumpWidget(intrinsicTextFieldBuilder(true));
    editableText = findEditableText();
    expect(editableText.size.height, unwrappedEditableTextSize.height);
    expect(editableText.size.width, unwrappedEditableTextSize.width);
  });

  // Regression test for https://github.com/flutter/flutter/pull/29093
  testWidgets('errorText empty string', (WidgetTester tester) async {
    Widget textFormFieldBuilder(String errorText) {
      return boilerplate(
        child: Column(
          mainAxisAlignment: MainAxisAlignment.center,
          children: <Widget>[
            TextFormField(
              key: textFieldKey,
              maxLength: 3,
              maxLengthEnforced: false,
              decoration: InputDecoration(
                counterText: '',
                errorText: errorText,
              ),
            ),
          ],
        ),
      );
    }

    await tester.pumpWidget(textFormFieldBuilder(null));

    RenderBox findInputBox() => tester.renderObject(find.byKey(textFieldKey));
    final RenderBox inputBox = findInputBox();
    final Size errorNullInputSize = inputBox.size;

    // Setting errorText causes the input's height to increase to accommodate it
    await tester.pumpWidget(textFormFieldBuilder('im errorText'));
    expect(inputBox, findInputBox());
    expect(inputBox.size.height, greaterThan(errorNullInputSize.height));
    expect(inputBox.size.width, errorNullInputSize.width);
    final Size errorInputSize = inputBox.size;

    // Setting errorText to an empty string causes the input's height to
    // increase to accommodate it, even though it's not displayed.
    // This may or may not be ideal behavior, but it is legacy behavior and
    // there are visual tests that rely on it (see Github issue referenced at
    // the top of this test). A counterText of empty string does not affect
    // input height, however.
    await tester.pumpWidget(textFormFieldBuilder(''));
    expect(inputBox, findInputBox());
    expect(inputBox.size.height, errorInputSize.height);
    expect(inputBox.size.width, errorNullInputSize.width);
  });

  testWidgets('Growable TextField when content height exceeds parent', (WidgetTester tester) async {
    const double height = 200.0;
    const double padding = 24.0;

    Widget containedTextFieldBuilder({
      Widget counter,
      String helperText,
      String labelText,
      Widget prefix,
    }) {
      return boilerplate(
        child: Container(
          height: height,
          child: TextField(
            key: textFieldKey,
            maxLines: null,
            decoration: InputDecoration(
              counter: counter,
              helperText: helperText,
              labelText: labelText,
              prefix: prefix,
            ),
          ),
        ),
      );
    }

    await tester.pumpWidget(containedTextFieldBuilder());
    RenderBox findEditableText() => tester.renderObject(find.byType(EditableText));

    final RenderBox inputBox = findEditableText();

    // With no decoration and when overflowing with content, the EditableText
    // takes up the full height minus the padding, so the input fits perfectly
    // inside the parent.
    await tester.enterText(find.byType(TextField), 'a\n' * 11);
    await tester.pump();
    expect(findEditableText(), equals(inputBox));
    expect(inputBox.size.height, height - padding);

    // Adding a counter causes the EditableText to shrink to fit the counter
    // inside the parent as well.
    const double counterHeight = 40.0;
    const double subtextGap = 8.0;
    const double counterSpace = counterHeight + subtextGap;
    await tester.pumpWidget(containedTextFieldBuilder(
      counter: Container(height: counterHeight),
    ));
    expect(findEditableText(), equals(inputBox));
    expect(inputBox.size.height, height - padding - counterSpace);

    // Including helperText causes the EditableText to shrink to fit the text
    // inside the parent as well.
    await tester.pumpWidget(containedTextFieldBuilder(
      helperText: 'I am helperText',
    ));
    expect(findEditableText(), equals(inputBox));
    const double helperTextSpace = 12.0;
    expect(inputBox.size.height, height - padding - helperTextSpace - subtextGap);

    // When both helperText and counter are present, EditableText shrinks by the
    // height of the taller of the two in order to fit both within the parent.
    await tester.pumpWidget(containedTextFieldBuilder(
      counter: Container(height: counterHeight),
      helperText: 'I am helperText',
    ));
    expect(findEditableText(), equals(inputBox));
    expect(inputBox.size.height, height - padding - counterSpace);

    // When a label is present, EditableText shrinks to fit it at the top so
    // that the bottom of the input still lines up perfectly with the parent.
    await tester.pumpWidget(containedTextFieldBuilder(
      labelText: 'I am labelText',
    ));
    const double labelSpace = 16.0;
    expect(findEditableText(), equals(inputBox));
    expect(inputBox.size.height, height - padding - labelSpace);

    // When decoration is present on the top and bottom, EditableText shrinks to
    // fit both inside the parent independently.
    await tester.pumpWidget(containedTextFieldBuilder(
      counter: Container(height: counterHeight),
      labelText: 'I am labelText',
    ));
    expect(findEditableText(), equals(inputBox));
    expect(inputBox.size.height, height - padding - counterSpace - labelSpace);

    // When a prefix or suffix is present in an input that's full of content,
    // it is ignored and allowed to expand beyond the top of the input. Other
    // top and bottom decoration is still respected.
    await tester.pumpWidget(containedTextFieldBuilder(
      counter: Container(height: counterHeight),
      labelText: 'I am labelText',
      prefix: Container(
        width: 10,
        height: 60,
      ),
    ));
    expect(findEditableText(), equals(inputBox));
    expect(
      inputBox.size.height,
      height
      - padding
      - labelSpace
      - counterSpace,
    );
  });

  testWidgets('Multiline hint text will wrap up to maxLines', (WidgetTester tester) async {
    final Key textFieldKey = UniqueKey();

    Widget builder(int maxLines, final String hintMsg) {
      return boilerplate(
        child: TextField(
          key: textFieldKey,
          style: const TextStyle(color: Colors.black, fontSize: 34.0),
          maxLines: maxLines,
          decoration: InputDecoration(
            hintText: hintMsg,
          ),
        ),
      );
    }

    const String hintPlaceholder = 'Placeholder';
    const String multipleLineText = 'Here\'s a text, which is more than one line, to demostrate the multiple line hint text';
    await tester.pumpWidget(builder(null, hintPlaceholder));

    RenderBox findHintText(String hint) => tester.renderObject(find.text(hint));

    final RenderBox hintTextBox = findHintText(hintPlaceholder);
    final Size oneLineHintSize = hintTextBox.size;

    await tester.pumpWidget(builder(null, hintPlaceholder));
    expect(findHintText(hintPlaceholder), equals(hintTextBox));
    expect(hintTextBox.size, equals(oneLineHintSize));

    const int maxLines = 3;
    await tester.pumpWidget(builder(maxLines, multipleLineText));
    final Text hintTextWidget = tester.widget(find.text(multipleLineText));
    expect(hintTextWidget.maxLines, equals(maxLines));
    expect(findHintText(multipleLineText).size.width, greaterThanOrEqualTo(oneLineHintSize.width));
    expect(findHintText(multipleLineText).size.height, greaterThanOrEqualTo(oneLineHintSize.height));
  });

  testWidgets('Can drag handles to change selection in multiline', (WidgetTester tester) async {
    final TextEditingController controller = TextEditingController();

    await tester.pumpWidget(
      overlay(
        child: TextField(
          dragStartBehavior: DragStartBehavior.down,
          controller: controller,
          style: const TextStyle(color: Colors.black, fontSize: 34.0),
          maxLines: 3,
          strutStyle: StrutStyle.disabled,
        ),
      ),
    );

    const String testValue = kThreeLines;
    const String cutValue = 'First line of stuff';
    await tester.enterText(find.byType(TextField), testValue);
    await skipPastScrollingAnimation(tester);

    // Check that the text spans multiple lines.
    final Offset firstPos = textOffsetToPosition(tester, testValue.indexOf('First'));
    final Offset secondPos = textOffsetToPosition(tester, testValue.indexOf('Second'));
    final Offset thirdPos = textOffsetToPosition(tester, testValue.indexOf('Third'));
    final Offset middleStringPos = textOffsetToPosition(tester, testValue.indexOf('irst'));
    expect(firstPos.dx, 0);
    expect(secondPos.dx, 0);
    expect(thirdPos.dx, 0);
    expect(middleStringPos.dx, 34);
    expect(firstPos.dx, secondPos.dx);
    expect(firstPos.dx, thirdPos.dx);
    expect(firstPos.dy, lessThan(secondPos.dy));
    expect(secondPos.dy, lessThan(thirdPos.dy));

    // Long press the 'n' in 'until' to select the word.
    final Offset untilPos = textOffsetToPosition(tester, testValue.indexOf('until')+1);
    TestGesture gesture = await tester.startGesture(untilPos, pointer: 7);
    await tester.pump(const Duration(seconds: 2));
    await gesture.up();
    await tester.pump();
    await tester.pump(const Duration(milliseconds: 200)); // skip past the frame where the opacity is zero

    expect(controller.selection.baseOffset, 39);
    expect(controller.selection.extentOffset, 44);

    final RenderEditable renderEditable = findRenderEditable(tester);
    final List<TextSelectionPoint> endpoints = globalize(
      renderEditable.getEndpointsForSelection(controller.selection),
      renderEditable,
    );
    expect(endpoints.length, 2);

    // Drag the right handle to the third line, just after 'Third'.
    Offset handlePos = endpoints[1].point + const Offset(1.0, 1.0);
    Offset newHandlePos = textOffsetToPosition(tester, testValue.indexOf('Third') + 5);
    gesture = await tester.startGesture(handlePos, pointer: 7);
    await tester.pump();
    await gesture.moveTo(newHandlePos);
    await tester.pump();
    await gesture.up();
    await tester.pump();

    expect(controller.selection.baseOffset, 39);
    expect(controller.selection.extentOffset, 50);

    // Drag the left handle to the first line, just after 'First'.
    handlePos = endpoints[0].point + const Offset(-1.0, 1.0);
    newHandlePos = textOffsetToPosition(tester, testValue.indexOf('First') + 5);
    gesture = await tester.startGesture(handlePos, pointer: 7);
    await tester.pump();
    await gesture.moveTo(newHandlePos);
    await tester.pump();
    await gesture.up();
    await tester.pump();

    expect(controller.selection.baseOffset, 5);
    expect(controller.selection.extentOffset, 50);

    await tester.tap(find.text('CUT'));
    await tester.pump();
    expect(controller.selection.isCollapsed, true);
    expect(controller.text, cutValue);
  });

  testWidgets('Can scroll multiline input', (WidgetTester tester) async {
    final Key textFieldKey = UniqueKey();
    final TextEditingController controller = TextEditingController(
      text: kMoreThanFourLines,
    );

    await tester.pumpWidget(
      overlay(
        child: TextField(
          dragStartBehavior: DragStartBehavior.down,
          key: textFieldKey,
          controller: controller,
          style: const TextStyle(color: Colors.black, fontSize: 34.0),
          maxLines: 2,
        ),
      ),
    );

    RenderBox findInputBox() => tester.renderObject(find.byKey(textFieldKey));
    final RenderBox inputBox = findInputBox();

    // Check that the last line of text is not displayed.
    final Offset firstPos = textOffsetToPosition(tester, kMoreThanFourLines.indexOf('First'));
    final Offset fourthPos = textOffsetToPosition(tester, kMoreThanFourLines.indexOf('Fourth'));
    expect(firstPos.dx, 0);
    expect(fourthPos.dx, 0);
    expect(firstPos.dx, fourthPos.dx);
    expect(firstPos.dy, lessThan(fourthPos.dy));
    expect(inputBox.hitTest(BoxHitTestResult(), position: inputBox.globalToLocal(firstPos)), isTrue);
    expect(inputBox.hitTest(BoxHitTestResult(), position: inputBox.globalToLocal(fourthPos)), isFalse);

    TestGesture gesture = await tester.startGesture(firstPos, pointer: 7);
    await tester.pump();
    await gesture.moveBy(const Offset(0.0, -1000.0));
    await tester.pump(const Duration(seconds: 1));
    // Wait and drag again to trigger https://github.com/flutter/flutter/issues/6329
    // (No idea why this is necessary, but the bug wouldn't repro without it.)
    await gesture.moveBy(const Offset(0.0, -1000.0));
    await tester.pump(const Duration(seconds: 1));
    await gesture.up();
    await tester.pump();
    await tester.pump(const Duration(seconds: 1));

    // Now the first line is scrolled up, and the fourth line is visible.
    Offset newFirstPos = textOffsetToPosition(tester, kMoreThanFourLines.indexOf('First'));
    Offset newFourthPos = textOffsetToPosition(tester, kMoreThanFourLines.indexOf('Fourth'));

    expect(newFirstPos.dy, lessThan(firstPos.dy));
    expect(inputBox.hitTest(BoxHitTestResult(), position: inputBox.globalToLocal(newFirstPos)), isFalse);
    expect(inputBox.hitTest(BoxHitTestResult(), position: inputBox.globalToLocal(newFourthPos)), isTrue);

    // Now try scrolling by dragging the selection handle.
    // Long press the middle of the word "won't" in the fourth line.
    final Offset selectedWordPos = textOffsetToPosition(
      tester,
      kMoreThanFourLines.indexOf('Fourth line') + 14,
    );

    gesture = await tester.startGesture(selectedWordPos, pointer: 7);
    await tester.pump(const Duration(seconds: 1));
    await gesture.up();
    await tester.pump();
    await tester.pump(const Duration(seconds: 1));

    expect(controller.selection.base.offset, 77);
    expect(controller.selection.extent.offset, 82);
    // Sanity check for the word selected is the intended one.
    expect(
      controller.text.substring(controller.selection.baseOffset, controller.selection.extentOffset),
      "won't",
    );

    final RenderEditable renderEditable = findRenderEditable(tester);
    final List<TextSelectionPoint> endpoints = globalize(
      renderEditable.getEndpointsForSelection(controller.selection),
      renderEditable,
    );
    expect(endpoints.length, 2);

    // Drag the left handle to the first line, just after 'First'.
    final Offset handlePos = endpoints[0].point + const Offset(-1, 1);
    final Offset newHandlePos = textOffsetToPosition(tester, kMoreThanFourLines.indexOf('First') + 5);
    gesture = await tester.startGesture(handlePos, pointer: 7);
    await tester.pump(const Duration(seconds: 1));
    await gesture.moveTo(newHandlePos + const Offset(0.0, -10.0));
    await tester.pump(const Duration(seconds: 1));
    await gesture.up();
    await tester.pump(const Duration(seconds: 1));

    // The text should have scrolled up with the handle to keep the active
    // cursor visible, back to its original position.
    newFirstPos = textOffsetToPosition(tester, kMoreThanFourLines.indexOf('First'));
    newFourthPos = textOffsetToPosition(tester, kMoreThanFourLines.indexOf('Fourth'));
    expect(newFirstPos.dy, firstPos.dy);
    expect(inputBox.hitTest(BoxHitTestResult(), position: inputBox.globalToLocal(newFirstPos)), isTrue);
    expect(inputBox.hitTest(BoxHitTestResult(), position: inputBox.globalToLocal(newFourthPos)), isFalse);
  });

  testWidgets('TextField smoke test', (WidgetTester tester) async {
    String textFieldValue;

    await tester.pumpWidget(
      overlay(
        child: TextField(
          decoration: null,
          onChanged: (String value) {
            textFieldValue = value;
          },
        ),
      ),
    );

    Future<void> checkText(String testValue) {
      return TestAsyncUtils.guard(() async {
        await tester.enterText(find.byType(TextField), testValue);

        // Check that the onChanged event handler fired.
        expect(textFieldValue, equals(testValue));

        await tester.pump();
      });
    }

    await checkText('Hello World');
  });

  testWidgets('TextField with global key', (WidgetTester tester) async {
    final GlobalKey textFieldKey = GlobalKey(debugLabel: 'textFieldKey');
    String textFieldValue;

    await tester.pumpWidget(
      overlay(
        child: TextField(
          key: textFieldKey,
          decoration: const InputDecoration(
            hintText: 'Placeholder',
          ),
          onChanged: (String value) { textFieldValue = value; },
        ),
      ),
    );

    Future<void> checkText(String testValue) async {
      return TestAsyncUtils.guard(() async {
        await tester.enterText(find.byType(TextField), testValue);

        // Check that the onChanged event handler fired.
        expect(textFieldValue, equals(testValue));

        await tester.pump();
      });
    }

    await checkText('Hello World');
  });

  testWidgets('TextField errorText trumps helperText', (WidgetTester tester) async {
    await tester.pumpWidget(
      overlay(
        child: const TextField(
          decoration: InputDecoration(
            errorText: 'error text',
            helperText: 'helper text',
          ),
        ),
      ),
    );
    expect(find.text('helper text'), findsNothing);
    expect(find.text('error text'), findsOneWidget);
  });

  testWidgets('TextField with default helperStyle', (WidgetTester tester) async {
    final ThemeData themeData = ThemeData(hintColor: Colors.blue[500]);
    await tester.pumpWidget(
      overlay(
        child: Theme(
          data: themeData,
          child: const TextField(
            decoration: InputDecoration(
              helperText: 'helper text',
            ),
          ),
        ),
      ),
    );
    final Text helperText = tester.widget(find.text('helper text'));
    expect(helperText.style.color, themeData.hintColor);
    expect(helperText.style.fontSize, Typography.englishLike2014.caption.fontSize);
  });

  testWidgets('TextField with specified helperStyle', (WidgetTester tester) async {
    final TextStyle style = TextStyle(
      inherit: false,
      color: Colors.pink[500],
      fontSize: 10.0,
    );

    await tester.pumpWidget(
      overlay(
        child: TextField(
          decoration: InputDecoration(
            helperText: 'helper text',
            helperStyle: style,
          ),
        ),
      ),
    );
    final Text helperText = tester.widget(find.text('helper text'));
    expect(helperText.style, style);
  });

  testWidgets('TextField with default hintStyle', (WidgetTester tester) async {
    final TextStyle style = TextStyle(
      color: Colors.pink[500],
      fontSize: 10.0,
    );
    final ThemeData themeData = ThemeData(
      hintColor: Colors.blue[500],
    );

    await tester.pumpWidget(
      overlay(
        child: Theme(
          data: themeData,
          child: TextField(
            decoration: const InputDecoration(
              hintText: 'Placeholder',
            ),
            style: style,
          ),
        ),
      ),
    );

    final Text hintText = tester.widget(find.text('Placeholder'));
    expect(hintText.style.color, themeData.hintColor);
    expect(hintText.style.fontSize, style.fontSize);
  });

  testWidgets('TextField with specified hintStyle', (WidgetTester tester) async {
    final TextStyle hintStyle = TextStyle(
      inherit: false,
      color: Colors.pink[500],
      fontSize: 10.0,
    );

    await tester.pumpWidget(
      overlay(
        child: TextField(
          decoration: InputDecoration(
            hintText: 'Placeholder',
            hintStyle: hintStyle,
          ),
        ),
      ),
    );

    final Text hintText = tester.widget(find.text('Placeholder'));
    expect(hintText.style, hintStyle);
  });

  testWidgets('TextField with specified prefixStyle', (WidgetTester tester) async {
    final TextStyle prefixStyle = TextStyle(
      inherit: false,
      color: Colors.pink[500],
      fontSize: 10.0,
    );

    await tester.pumpWidget(
      overlay(
        child: TextField(
          decoration: InputDecoration(
            prefixText: 'Prefix:',
            prefixStyle: prefixStyle,
          ),
        ),
      ),
    );

    final Text prefixText = tester.widget(find.text('Prefix:'));
    expect(prefixText.style, prefixStyle);
  });

  testWidgets('TextField with specified suffixStyle', (WidgetTester tester) async {
    final TextStyle suffixStyle = TextStyle(
      color: Colors.pink[500],
      fontSize: 10.0,
    );

    await tester.pumpWidget(
      overlay(
        child: TextField(
          decoration: InputDecoration(
            suffixText: '.com',
            suffixStyle: suffixStyle,
          ),
        ),
      ),
    );

    final Text suffixText = tester.widget(find.text('.com'));
    expect(suffixText.style, suffixStyle);
  });

  testWidgets('TextField prefix and suffix appear correctly with no hint or label', (WidgetTester tester) async {
    final Key secondKey = UniqueKey();

    await tester.pumpWidget(
      overlay(
        child: Column(
          children: <Widget>[
            const TextField(
              decoration: InputDecoration(
                labelText: 'First',
              ),
            ),
            TextField(
              key: secondKey,
              decoration: const InputDecoration(
                prefixText: 'Prefix',
                suffixText: 'Suffix',
              ),
            ),
          ],
        ),
      ),
    );

    expect(find.text('Prefix'), findsOneWidget);
    expect(find.text('Suffix'), findsOneWidget);

    // Focus the Input. The prefix should still display.
    await tester.tap(find.byKey(secondKey));
    await tester.pump();

    expect(find.text('Prefix'), findsOneWidget);
    expect(find.text('Suffix'), findsOneWidget);

    // Enter some text, and the prefix should still display.
    await tester.enterText(find.byKey(secondKey), 'Hi');
    await tester.pump();
    await tester.pump(const Duration(seconds: 1));

    expect(find.text('Prefix'), findsOneWidget);
    expect(find.text('Suffix'), findsOneWidget);
  });

  testWidgets('TextField prefix and suffix appear correctly with hint text', (WidgetTester tester) async {
    final TextStyle hintStyle = TextStyle(
      inherit: false,
      color: Colors.pink[500],
      fontSize: 10.0,
    );
    final Key secondKey = UniqueKey();

    await tester.pumpWidget(
      overlay(
        child: Column(
          children: <Widget>[
            const TextField(
              decoration: InputDecoration(
                labelText: 'First',
              ),
            ),
            TextField(
              key: secondKey,
              decoration: InputDecoration(
                hintText: 'Hint',
                hintStyle: hintStyle,
                prefixText: 'Prefix',
                suffixText: 'Suffix',
              ),
            ),
          ],
        ),
      ),
    );

    // Neither the prefix or the suffix should initially be visible, only the hint.
    expect(getOpacity(tester, find.text('Prefix')), 0.0);
    expect(getOpacity(tester, find.text('Suffix')), 0.0);
    expect(getOpacity(tester, find.text('Hint')), 1.0);

    await tester.tap(find.byKey(secondKey));
    await tester.pumpAndSettle();

    // Focus the Input. The hint, prefix, and suffix should appear
    expect(getOpacity(tester, find.text('Prefix')), 1.0);
    expect(getOpacity(tester, find.text('Suffix')), 1.0);
    expect(getOpacity(tester, find.text('Hint')), 1.0);

    // Enter some text, and the hint should disappear and the prefix and suffix
    // should continue to be visible
    await tester.enterText(find.byKey(secondKey), 'Hi');
    await tester.pumpAndSettle();

    expect(getOpacity(tester, find.text('Prefix')), 1.0);
    expect(getOpacity(tester, find.text('Suffix')), 1.0);
    expect(getOpacity(tester, find.text('Hint')), 0.0);

    // Check and make sure that the right styles were applied.
    final Text prefixText = tester.widget(find.text('Prefix'));
    expect(prefixText.style, hintStyle);
    final Text suffixText = tester.widget(find.text('Suffix'));
    expect(suffixText.style, hintStyle);
  });

  testWidgets('TextField prefix and suffix appear correctly with label text', (WidgetTester tester) async {
    final TextStyle prefixStyle = TextStyle(
      color: Colors.pink[500],
      fontSize: 10.0,
    );
    final TextStyle suffixStyle = TextStyle(
      color: Colors.green[500],
      fontSize: 12.0,
    );
    final Key secondKey = UniqueKey();

    await tester.pumpWidget(
      overlay(
        child: Column(
          children: <Widget>[
            const TextField(
              decoration: InputDecoration(
                labelText: 'First',
              ),
            ),
            TextField(
              key: secondKey,
              decoration: InputDecoration(
                labelText: 'Label',
                prefixText: 'Prefix',
                prefixStyle: prefixStyle,
                suffixText: 'Suffix',
                suffixStyle: suffixStyle,
              ),
            ),
          ],
        ),
      ),
    );

    // Not focused. The prefix and suffix should not appear, but the label should.
    expect(getOpacity(tester, find.text('Prefix')), 0.0);
    expect(getOpacity(tester, find.text('Suffix')), 0.0);
    expect(find.text('Label'), findsOneWidget);

    // Focus the input. The label, prefix, and suffix should appear.
    await tester.tap(find.byKey(secondKey));
    await tester.pumpAndSettle();

    expect(getOpacity(tester, find.text('Prefix')), 1.0);
    expect(getOpacity(tester, find.text('Suffix')), 1.0);
    expect(find.text('Label'), findsOneWidget);

    // Enter some text. The label, prefix, and suffix should remain visible.
    await tester.enterText(find.byKey(secondKey), 'Hi');
    await tester.pumpAndSettle();

    expect(getOpacity(tester, find.text('Prefix')), 1.0);
    expect(getOpacity(tester, find.text('Suffix')), 1.0);
    expect(find.text('Label'), findsOneWidget);

    // Check and make sure that the right styles were applied.
    final Text prefixText = tester.widget(find.text('Prefix'));
    expect(prefixText.style, prefixStyle);
    final Text suffixText = tester.widget(find.text('Suffix'));
    expect(suffixText.style, suffixStyle);
  });

  testWidgets('TextField label text animates', (WidgetTester tester) async {
    final Key secondKey = UniqueKey();

    await tester.pumpWidget(
      overlay(
        child: Column(
          children: <Widget>[
            const TextField(
              decoration: InputDecoration(
                labelText: 'First',
              ),
            ),
            TextField(
              key: secondKey,
              decoration: const InputDecoration(
                labelText: 'Second',
              ),
            ),
          ],
        ),
      ),
    );

    Offset pos = tester.getTopLeft(find.text('Second'));

    // Focus the Input. The label should start animating upwards.
    await tester.tap(find.byKey(secondKey));
    await tester.idle();
    await tester.pump();
    await tester.pump(const Duration(milliseconds: 50));

    Offset newPos = tester.getTopLeft(find.text('Second'));
    expect(newPos.dy, lessThan(pos.dy));

    // Label should still be sliding upward.
    await tester.pump(const Duration(milliseconds: 50));
    pos = newPos;
    newPos = tester.getTopLeft(find.text('Second'));
    expect(newPos.dy, lessThan(pos.dy));
  });

  testWidgets('Icon is separated from input/label by 16+12', (WidgetTester tester) async {
    await tester.pumpWidget(
      overlay(
        child: const TextField(
          decoration: InputDecoration(
            icon: Icon(Icons.phone),
            labelText: 'label',
            filled: true,
          ),
        ),
      ),
    );
    final double iconRight = tester.getTopRight(find.byType(Icon)).dx;
    // Per https://material.io/go/design-text-fields#text-fields-layout
    // There's a 16 dps gap between the right edge of the icon and the text field's
    // container, and the 12dps more padding between the left edge of the container
    // and the left edge of the input and label.
    expect(iconRight + 28.0, equals(tester.getTopLeft(find.text('label')).dx));
    expect(iconRight + 28.0, equals(tester.getTopLeft(find.byType(EditableText)).dx));
  }, skip: isBrowser);

  testWidgets('Collapsed hint text placement', (WidgetTester tester) async {
    await tester.pumpWidget(
      overlay(
        child: const TextField(
          decoration: InputDecoration.collapsed(
            hintText: 'hint',
          ),
          strutStyle: StrutStyle.disabled,
        ),
      ),
    );

    expect(tester.getTopLeft(find.text('hint')), equals(tester.getTopLeft(find.byType(TextField))));
  });

  testWidgets('Can align to center', (WidgetTester tester) async {
    await tester.pumpWidget(
      overlay(
        child: Container(
          width: 300.0,
          child: const TextField(
            textAlign: TextAlign.center,
            decoration: null,
          ),
        ),
      ),
    );

    final RenderEditable editable = findRenderEditable(tester);
    Offset topLeft = editable.localToGlobal(
      editable.getLocalRectForCaret(const TextPosition(offset: 0)).topLeft,
    );

    // The overlay() function centers its child within a 800x600 window.
    // Default cursorWidth is 2.0, test windowWidth is 800
    // Centered cursor topLeft.dx: 399 == windowWidth/2 - cursorWidth/2
    expect(topLeft.dx, equals(399.0));

    await tester.enterText(find.byType(TextField), 'abcd');
    await tester.pump();

    topLeft = editable.localToGlobal(
      editable.getLocalRectForCaret(const TextPosition(offset: 2)).topLeft,
    );

    // TextPosition(offset: 2) - center of 'abcd'
    expect(topLeft.dx, equals(399.0));
  });

  testWidgets('Can align to center within center', (WidgetTester tester) async {
    await tester.pumpWidget(
      overlay(
        child: Container(
          width: 300.0,
          child: const Center(
            child: TextField(
              textAlign: TextAlign.center,
              decoration: null,
            ),
          ),
        ),
      ),
    );

    final RenderEditable editable = findRenderEditable(tester);
    Offset topLeft = editable.localToGlobal(
      editable.getLocalRectForCaret(const TextPosition(offset: 0)).topLeft,
    );

    // The overlay() function centers its child within a 800x600 window.
    // Default cursorWidth is 2.0, test windowWidth is 800
    // Centered cursor topLeft.dx: 399 == windowWidth/2 - cursorWidth/2
    expect(topLeft.dx, equals(399.0));

    await tester.enterText(find.byType(TextField), 'abcd');
    await tester.pump();

    topLeft = editable.localToGlobal(
      editable.getLocalRectForCaret(const TextPosition(offset: 2)).topLeft,
    );

    // TextPosition(offset: 2) - center of 'abcd'
    expect(topLeft.dx, equals(399.0));
  });

  testWidgets('Controller can update server', (WidgetTester tester) async {
    final TextEditingController controller1 = TextEditingController(
      text: 'Initial Text',
    );
    final TextEditingController controller2 = TextEditingController(
      text: 'More Text',
    );

    TextEditingController currentController;
    StateSetter setState;

    await tester.pumpWidget(
      overlay(
        child: StatefulBuilder(
          builder: (BuildContext context, StateSetter setter) {
            setState = setter;
            return TextField(controller: currentController);
          }
        ),
      ),
    );
    expect(tester.testTextInput.editingState['text'], isEmpty);

    // Initial state with null controller.
    await tester.tap(find.byType(TextField));
    await tester.pump();
    expect(tester.testTextInput.editingState['text'], isEmpty);

    // Update the controller from null to controller1.
    setState(() {
      currentController = controller1;
    });
    await tester.pump();
    expect(tester.testTextInput.editingState['text'], equals('Initial Text'));

    // Verify that updates to controller1 are handled.
    controller1.text = 'Updated Text';
    await tester.idle();
    expect(tester.testTextInput.editingState['text'], equals('Updated Text'));

    // Verify that switching from controller1 to controller2 is handled.
    setState(() {
      currentController = controller2;
    });
    await tester.pump();
    expect(tester.testTextInput.editingState['text'], equals('More Text'));

    // Verify that updates to controller1 are ignored.
    controller1.text = 'Ignored Text';
    await tester.idle();
    expect(tester.testTextInput.editingState['text'], equals('More Text'));

    // Verify that updates to controller text are handled.
    controller2.text = 'Additional Text';
    await tester.idle();
    expect(tester.testTextInput.editingState['text'], equals('Additional Text'));

    // Verify that updates to controller selection are handled.
    controller2.selection = const TextSelection(baseOffset: 0, extentOffset: 5);
    await tester.idle();
    expect(tester.testTextInput.editingState['selectionBase'], equals(0));
    expect(tester.testTextInput.editingState['selectionExtent'], equals(5));

    // Verify that calling clear() clears the text.
    controller2.clear();
    await tester.idle();
    expect(tester.testTextInput.editingState['text'], equals(''));

    // Verify that switching from controller2 to null preserves current text.
    controller2.text = 'The Final Cut';
    await tester.idle();
    expect(tester.testTextInput.editingState['text'], equals('The Final Cut'));
    setState(() {
      currentController = null;
    });
    await tester.pump();
    expect(tester.testTextInput.editingState['text'], equals('The Final Cut'));

    // Verify that changes to controller2 are ignored.
    controller2.text = 'Goodbye Cruel World';
    expect(tester.testTextInput.editingState['text'], equals('The Final Cut'));
  });

  testWidgets('Cannot enter new lines onto single line TextField', (WidgetTester tester) async {
    final TextEditingController textController = TextEditingController();

    await tester.pumpWidget(boilerplate(
      child: TextField(controller: textController, decoration: null),
    ));

    await tester.enterText(find.byType(TextField), 'abc\ndef');

    expect(textController.text, 'abcdef');
  });

  testWidgets('Injected formatters are chained', (WidgetTester tester) async {
    final TextEditingController textController = TextEditingController();

    await tester.pumpWidget(boilerplate(
      child: TextField(
        controller: textController,
        decoration: null,
        inputFormatters: <TextInputFormatter> [
          BlacklistingTextInputFormatter(
            RegExp(r'[a-z]'),
            replacementString: '#',
          ),
        ],
      ),
    ));

    await tester.enterText(find.byType(TextField), 'a一b二c三\nd四e五f六');
    // The default single line formatter replaces \n with empty string.
    expect(textController.text, '#一#二#三#四#五#六');
  });

  testWidgets('Chained formatters are in sequence', (WidgetTester tester) async {
    final TextEditingController textController = TextEditingController();

    await tester.pumpWidget(boilerplate(
      child: TextField(
        controller: textController,
        decoration: null,
        maxLines: 2,
        inputFormatters: <TextInputFormatter> [
          BlacklistingTextInputFormatter(
            RegExp(r'[a-z]'),
            replacementString: '12\n',
          ),
          WhitelistingTextInputFormatter(RegExp(r'\n[0-9]')),
        ],
      ),
    ));

    await tester.enterText(find.byType(TextField), 'a1b2c3');
    // The first formatter turns it into
    // 12\n112\n212\n3
    // The second formatter turns it into
    // \n1\n2\n3
    // Multiline is allowed since maxLine != 1.
    expect(textController.text, '\n1\n2\n3');
  });

  testWidgets('Pasted values are formatted', (WidgetTester tester) async {
    final TextEditingController textController = TextEditingController();

    await tester.pumpWidget(
      overlay(
        child: TextField(
          controller: textController,
          decoration: null,
          inputFormatters: <TextInputFormatter> [
            WhitelistingTextInputFormatter.digitsOnly,
          ],
        ),
      ),
    );

    await tester.enterText(find.byType(TextField), 'a1b\n2c3');
    expect(textController.text, '123');
    await skipPastScrollingAnimation(tester);

    await tester.tapAt(textOffsetToPosition(tester, '123'.indexOf('2')));
    await tester.pump();
    await tester.pump(const Duration(milliseconds: 200)); // skip past the frame where the opacity is zero
    final RenderEditable renderEditable = findRenderEditable(tester);
    final List<TextSelectionPoint> endpoints = globalize(
      renderEditable.getEndpointsForSelection(textController.selection),
      renderEditable,
    );
    await tester.tapAt(endpoints[0].point + const Offset(1.0, 1.0));
    await tester.pump();
    await tester.pump(const Duration(milliseconds: 200)); // skip past the frame where the opacity is zero

    Clipboard.setData(const ClipboardData(text: '一4二\n5三6'));
    await tester.tap(find.text('PASTE'));
    await tester.pump();
    // Puts 456 before the 2 in 123.
    expect(textController.text, '145623');
  });

  testWidgets('Text field scrolls the caret into view', (WidgetTester tester) async {
    final TextEditingController controller = TextEditingController();

    await tester.pumpWidget(
      overlay(
        child: Container(
          width: 100.0,
          child: TextField(
            controller: controller,
          ),
        ),
      ),
    );

    final String longText = 'a' * 20;
    await tester.enterText(find.byType(TextField), longText);
    await skipPastScrollingAnimation(tester);

    ScrollableState scrollableState = tester.firstState(find.byType(Scrollable));
    expect(scrollableState.position.pixels, equals(0.0));

    // Move the caret to the end of the text and check that the text field
    // scrolls to make the caret visible.
    controller.selection = TextSelection.collapsed(offset: longText.length);
    await tester.pump(); // TODO(ianh): Figure out why this extra pump is needed.
    await skipPastScrollingAnimation(tester);

    scrollableState = tester.firstState(find.byType(Scrollable));
    // For a horizontal input, scrolls to the exact position of the caret.
    expect(scrollableState.position.pixels, equals(222.0));
  });

  testWidgets('Multiline text field scrolls the caret into view', (WidgetTester tester) async {
    final TextEditingController controller = TextEditingController();

    await tester.pumpWidget(
      overlay(
        child: Container(
          child: TextField(
            controller: controller,
            maxLines: 6,
          ),
        ),
      ),
    );

    const String tallText = 'a\nb\nc\nd\ne\nf\ng'; // One line over max
    await tester.enterText(find.byType(TextField), tallText);
    await skipPastScrollingAnimation(tester);

    ScrollableState scrollableState = tester.firstState(find.byType(Scrollable));
    expect(scrollableState.position.pixels, equals(0.0));

    // Move the caret to the end of the text and check that the text field
    // scrolls to make the caret visible.
    controller.selection = const TextSelection.collapsed(offset: tallText.length);
    await tester.pump();
    await skipPastScrollingAnimation(tester);

    // Should have scrolled down exactly one line height (7 lines of text in 6
    // line text field).
    final double lineHeight = findRenderEditable(tester).preferredLineHeight;
    scrollableState = tester.firstState(find.byType(Scrollable));
    expect(scrollableState.position.pixels, closeTo(lineHeight, 0.1));
  });

  testWidgets('haptic feedback', (WidgetTester tester) async {
    final FeedbackTester feedback = FeedbackTester();
    final TextEditingController controller = TextEditingController();

    await tester.pumpWidget(
      overlay(
        child: Container(
          width: 100.0,
          child: TextField(
            controller: controller,
          ),
        ),
      ),
    );

    await tester.tap(find.byType(TextField));
    await tester.pumpAndSettle(const Duration(seconds: 1));
    expect(feedback.clickSoundCount, 0);
    expect(feedback.hapticCount, 0);

    await tester.longPress(find.byType(TextField));
    await tester.pumpAndSettle(const Duration(seconds: 1));
    expect(feedback.clickSoundCount, 0);
    expect(feedback.hapticCount, 1);

    feedback.dispose();
  });

  testWidgets('Text field drops selection when losing focus', (WidgetTester tester) async {
    final Key key1 = UniqueKey();
    final TextEditingController controller1 = TextEditingController();
    final Key key2 = UniqueKey();

    await tester.pumpWidget(
      overlay(
        child: Column(
          children: <Widget>[
            TextField(
              key: key1,
              controller: controller1,
            ),
            TextField(key: key2),
          ],
        ),
      ),
    );

    await tester.tap(find.byKey(key1));
    await tester.enterText(find.byKey(key1), 'abcd');
    await tester.pump();
    controller1.selection = const TextSelection(baseOffset: 0, extentOffset: 3);
    await tester.pump();
    expect(controller1.selection, isNot(equals(TextRange.empty)));

    await tester.tap(find.byKey(key2));
    await tester.pump();
    expect(controller1.selection, equals(TextRange.empty));
  });

  testWidgets('Selection is consistent with text length', (WidgetTester tester) async {
    final TextEditingController controller = TextEditingController();

    controller.text = 'abcde';
    controller.selection = const TextSelection.collapsed(offset: 5);

    controller.text = '';
    expect(controller.selection.start, lessThanOrEqualTo(0));
    expect(controller.selection.end, lessThanOrEqualTo(0));

    expect(() {
      controller.selection = const TextSelection.collapsed(offset: 10);
    }, throwsFlutterError);
  });

  testWidgets('maxLength limits input.', (WidgetTester tester) async {
    final TextEditingController textController = TextEditingController();

    await tester.pumpWidget(boilerplate(
      child: TextField(
        controller: textController,
        maxLength: 10,
      ),
    ));

    await tester.enterText(find.byType(TextField), '0123456789101112');
    expect(textController.text, '0123456789');
  });

  testWidgets('maxLength limits input length even if decoration is null.', (WidgetTester tester) async {
    final TextEditingController textController = TextEditingController();

    await tester.pumpWidget(boilerplate(
      child: TextField(
        controller: textController,
        decoration: null,
        maxLength: 10,
      ),
    ));

    await tester.enterText(find.byType(TextField), '0123456789101112');
    expect(textController.text, '0123456789');
  });

  testWidgets('maxLength still works with other formatters.', (WidgetTester tester) async {
    final TextEditingController textController = TextEditingController();

    await tester.pumpWidget(boilerplate(
      child: TextField(
        controller: textController,
        maxLength: 10,
        inputFormatters: <TextInputFormatter> [
          BlacklistingTextInputFormatter(
            RegExp(r'[a-z]'),
            replacementString: '#',
          ),
        ],
      ),
    ));

    await tester.enterText(find.byType(TextField), 'a一b二c三\nd四e五f六');
    // The default single line formatter replaces \n with empty string.
    expect(textController.text, '#一#二#三#四#五');
  });

  testWidgets("maxLength isn't enforced when maxLengthEnforced is false.", (WidgetTester tester) async {
    final TextEditingController textController = TextEditingController();

    await tester.pumpWidget(boilerplate(
      child: TextField(
        controller: textController,
        maxLength: 10,
        maxLengthEnforced: false,
      ),
    ));

    await tester.enterText(find.byType(TextField), '0123456789101112');
    expect(textController.text, '0123456789101112');
  });

  testWidgets('maxLength shows warning when maxLengthEnforced is false.', (WidgetTester tester) async {
    final TextEditingController textController = TextEditingController();
    const TextStyle testStyle = TextStyle(color: Colors.deepPurpleAccent);

    await tester.pumpWidget(boilerplate(
      child: TextField(
        decoration: const InputDecoration(errorStyle: testStyle),
        controller: textController,
        maxLength: 10,
        maxLengthEnforced: false,
      ),
    ));

    await tester.enterText(find.byType(TextField), '0123456789101112');
    await tester.pump();

    expect(textController.text, '0123456789101112');
    expect(find.text('16/10'), findsOneWidget);
    Text counterTextWidget = tester.widget(find.text('16/10'));
    expect(counterTextWidget.style.color, equals(Colors.deepPurpleAccent));

    await tester.enterText(find.byType(TextField), '0123456789');
    await tester.pump();

    expect(textController.text, '0123456789');
    expect(find.text('10/10'), findsOneWidget);
    counterTextWidget = tester.widget(find.text('10/10'));
    expect(counterTextWidget.style.color, isNot(equals(Colors.deepPurpleAccent)));
  });

  testWidgets('setting maxLength shows counter', (WidgetTester tester) async {
    await tester.pumpWidget(const MaterialApp(
      home: Material(
        child: Center(
            child: TextField(
              maxLength: 10,
            ),
          ),
        ),
      ),
    );

    expect(find.text('0/10'), findsOneWidget);

    await tester.enterText(find.byType(TextField), '01234');
    await tester.pump();

    expect(find.text('5/10'), findsOneWidget);
  });

  testWidgets('setting maxLength to TextField.noMaxLength shows only entered length', (WidgetTester tester) async {
    await tester.pumpWidget(const MaterialApp(
      home: Material(
        child: Center(
            child: TextField(
              maxLength: TextField.noMaxLength,
            ),
          ),
        ),
      ),
    );

    expect(find.text('0'), findsOneWidget);

    await tester.enterText(find.byType(TextField), '01234');
    await tester.pump();

    expect(find.text('5'), findsOneWidget);
  });

  testWidgets('passing a buildCounter shows returned widget', (WidgetTester tester) async {
    await tester.pumpWidget(MaterialApp(
      home: Material(
        child: Center(
            child: TextField(
              buildCounter: (BuildContext context, { int currentLength, int maxLength, bool isFocused }) {
                return Text('${currentLength.toString()} of ${maxLength.toString()}');
              },
              maxLength: 10,
            ),
          ),
        ),
      ),
    );

    expect(find.text('0 of 10'), findsOneWidget);

    await tester.enterText(find.byType(TextField), '01234');
    await tester.pump();

    expect(find.text('5 of 10'), findsOneWidget);
  });

  testWidgets('TextField identifies as text field in semantics', (WidgetTester tester) async {
    final SemanticsTester semantics = SemanticsTester(tester);

    await tester.pumpWidget(
      const MaterialApp(
        home: Material(
          child: Center(
              child: TextField(
                maxLength: 10,
              ),
            ),
          ),
        ),
    );

    expect(semantics, includesNodeWith(flags: <SemanticsFlag>[SemanticsFlag.isTextField]));

    semantics.dispose();
  });

  void sendFakeKeyEvent(Map<String, dynamic> data) {
    defaultBinaryMessenger.handlePlatformMessage(
      SystemChannels.keyEvent.name,
      SystemChannels.keyEvent.codec.encodeMessage(data),
          (ByteData data) { },
    );
  }

  void sendKeyEventWithCode(int code, bool down, bool shiftDown, bool ctrlDown) {

    int metaState = shiftDown ? 1 : 0;
    if (ctrlDown)
      metaState |= 1 << 12;

    sendFakeKeyEvent(<String, dynamic>{
      'type': down ? 'keydown' : 'keyup',
      'keymap': 'android',
      'keyCode': code,
      'hidUsage': 0x04,
      'codePoint': 0x64,
      'metaState': metaState,
    });
  }

  group('Keyboard Tests', () {
    TextEditingController controller;

    setUp( () {
      controller = TextEditingController();
    });

    Future<void> setupWidget(WidgetTester tester) async {
      final FocusNode focusNode = FocusNode();
      controller = TextEditingController();

      await tester.pumpWidget(
        MaterialApp(
          home: Material(
            child: RawKeyboardListener(
              focusNode: focusNode,
              onKey: null,
              child: TextField(
                controller: controller,
                maxLines: 3,
                strutStyle: StrutStyle.disabled,
              ),
            ),
          ),
        ),
      );
      await tester.pump();
    }

    testWidgets('Shift test 1', (WidgetTester tester) async {
      await setupWidget(tester);
      const String testValue = 'a big house';
      await tester.enterText(find.byType(TextField), testValue);

      await tester.idle();
      await tester.tap(find.byType(TextField));
      await tester.pumpAndSettle();

      sendKeyEventWithCode(22, true, true, false);     // RIGHT_ARROW keydown, SHIFT_ON
      expect(controller.selection.extentOffset - controller.selection.baseOffset, 1);
    });

    testWidgets('Shift test 2', (WidgetTester tester) async {
      await setupWidget(tester);

      const String testValue = 'abcdefghi';
      await tester.showKeyboard(find.byType(TextField));
      tester.testTextInput.updateEditingValue(const TextEditingValue(
        text: testValue,
        selection: TextSelection.collapsed(offset: 3),
        composing: TextRange(start: 0, end: testValue.length)
      ));
      await tester.pump();

      sendKeyEventWithCode(22, true, true, false);
      await tester.pumpAndSettle();
      expect(controller.selection.extentOffset - controller.selection.baseOffset, 1);
    });

    testWidgets('Control Shift test', (WidgetTester tester) async {
      await setupWidget(tester);
      const String testValue = 'their big house';
      await tester.enterText(find.byType(TextField), testValue);

      await tester.idle();
      await tester.tap(find.byType(TextField));
      await tester.pumpAndSettle();
      await tester.pumpAndSettle();
      sendKeyEventWithCode(22, true, true, true);         // RIGHT_ARROW keydown SHIFT_ON, CONTROL_ON

      await tester.pumpAndSettle();

      expect(controller.selection.extentOffset - controller.selection.baseOffset, 5);
    });

    testWidgets('Down and up test', (WidgetTester tester) async {
      await setupWidget(tester);
      const String testValue = 'a big house';
      await tester.enterText(find.byType(TextField), testValue);

      await tester.idle();
      await tester.tap(find.byType(TextField));
      await tester.pumpAndSettle();

      sendKeyEventWithCode(20, true, true, false);         // DOWN_ARROW keydown
      await tester.pumpAndSettle();

      expect(controller.selection.extentOffset - controller.selection.baseOffset, 11);

      sendKeyEventWithCode(20, false, true, false);          // DOWN_ARROW keyup
      await tester.pumpAndSettle();
      sendKeyEventWithCode(19, true, true, false);           // UP_ARROW keydown
      await tester.pumpAndSettle();

      expect(controller.selection.extentOffset - controller.selection.baseOffset, 0);
    });

    testWidgets('Down and up test 2', (WidgetTester tester) async {
      await setupWidget(tester);
      const String testValue = 'a big house\njumped over a mouse\nOne more line yay'; // 11 \n 19
      await tester.enterText(find.byType(TextField), testValue);

      await tester.idle();
      await tester.tap(find.byType(TextField));
      await tester.pumpAndSettle();

      for (int i = 0; i < 5; i += 1) {
        sendKeyEventWithCode(22, true, false, false);             // RIGHT_ARROW keydown
        await tester.pumpAndSettle();
        sendKeyEventWithCode(22, false, false, false);            // RIGHT_ARROW keyup
        await tester.pumpAndSettle();
      }
      sendKeyEventWithCode(20, true, true, false);               // DOWN_ARROW keydown
      await tester.pumpAndSettle();
      sendKeyEventWithCode(20, false, true, false);              // DOWN_ARROW keyup
      await tester.pumpAndSettle();

      expect(controller.selection.extentOffset - controller.selection.baseOffset, 12);

      sendKeyEventWithCode(20, true, true, false);                 // DOWN_ARROW keydown
      await tester.pumpAndSettle();
      sendKeyEventWithCode(20, false, true, false);                // DOWN_ARROW keyup
      await tester.pumpAndSettle();

      expect(controller.selection.extentOffset - controller.selection.baseOffset, 32);

      sendKeyEventWithCode(19, true, true, false);               // UP_ARROW keydown
      await tester.pumpAndSettle();
      sendKeyEventWithCode(19, false, true, false);              // UP_ARROW keyup
      await tester.pumpAndSettle();

      expect(controller.selection.extentOffset - controller.selection.baseOffset, 12);

      sendKeyEventWithCode(19, true, true, false);               // UP_ARROW keydown
      await tester.pumpAndSettle();
      sendKeyEventWithCode(19, false, true, false);              // UP_ARROW keyup
      await tester.pumpAndSettle();

      expect(controller.selection.extentOffset - controller.selection.baseOffset, 0);

      sendKeyEventWithCode(19, true, true, false);               // UP_ARROW keydown
      await tester.pumpAndSettle();
      sendKeyEventWithCode(19, false, true, false);              // UP_ARROW keyup
      await tester.pumpAndSettle();

      expect(controller.selection.extentOffset - controller.selection.baseOffset, 5);
    });
  });

  const int _kXKeyCode = 52;
  const int _kCKeyCode = 31;
  const int _kVKeyCode = 50;
  const int _kAKeyCode = 29;
  const int _kDelKeyCode = 112;

  testWidgets('Copy paste test', (WidgetTester tester) async {
    final FocusNode focusNode = FocusNode();
    final TextEditingController controller = TextEditingController();
    final TextField textField =
      TextField(
        controller: controller,
        maxLines: 3,
      );

    String clipboardContent = '';
    SystemChannels.platform
      .setMockMethodCallHandler((MethodCall methodCall) async {
        if (methodCall.method == 'Clipboard.setData')
          clipboardContent = methodCall.arguments['text'];
        else if (methodCall.method == 'Clipboard.getData')
          return <String, dynamic>{'text': clipboardContent};
        return null;
      });

    await tester.pumpWidget(
      MaterialApp(
        home: Material(
          child: RawKeyboardListener(
            focusNode: focusNode,
            onKey: null,
            child: textField,
          ),
        ),
      ),
    );
    focusNode.requestFocus();
    await tester.pump();

    const String testValue = 'a big house\njumped over a mouse'; // 11 \n 19
    await tester.enterText(find.byType(TextField), testValue);

    await tester.idle();
    await tester.tap(find.byType(TextField));
    await tester.pumpAndSettle();

    // Select the first 5 characters
    for (int i = 0; i < 5; i += 1) {
      sendKeyEventWithCode(22, true, true, false);             // RIGHT_ARROW keydown shift
      await tester.pumpAndSettle();
      sendKeyEventWithCode(22, false, false, false);           // RIGHT_ARROW keyup
      await tester.pumpAndSettle();
    }

    // Copy them
    sendKeyEventWithCode(_kCKeyCode, true, false, true);    // keydown control
    await tester.pumpAndSettle();
    sendKeyEventWithCode(_kCKeyCode, false, false, false);  // keyup control
    await tester.pumpAndSettle();

    expect(clipboardContent, 'a big');

    sendKeyEventWithCode(22, true, false, false);              // RIGHT_ARROW keydown
    await tester.pumpAndSettle();
    sendKeyEventWithCode(22, false, false, false);             // RIGHT_ARROW keyup
    await tester.pumpAndSettle();

    // Paste them
    sendKeyEventWithCode(_kVKeyCode, true, false, true);     // Control V keydown
    await tester.pumpAndSettle();
    await tester.pump(const Duration(milliseconds: 200));

    sendKeyEventWithCode(_kVKeyCode, false, false, false);   // Control V keyup
    await tester.pumpAndSettle();

    const String expected = 'a biga big house\njumped over a mouse';
    expect(find.text(expected), findsOneWidget);
  });

  testWidgets('Cut test', (WidgetTester tester) async {
    final FocusNode focusNode = FocusNode();
    final TextEditingController controller = TextEditingController();
    final TextField textField =
      TextField(
        controller: controller,
        maxLines: 3,
      );
    String clipboardContent = '';
    SystemChannels.platform
      .setMockMethodCallHandler((MethodCall methodCall) async {
        if (methodCall.method == 'Clipboard.setData')
          clipboardContent = methodCall.arguments['text'];
        else if (methodCall.method == 'Clipboard.getData')
          return <String, dynamic>{'text': clipboardContent};
        return null;
      });

    await tester.pumpWidget(
      MaterialApp(
        home: Material(
          child: RawKeyboardListener(
            focusNode: focusNode,
            onKey: null,
            child: textField,
          ),
        ),
      ),
    );
    focusNode.requestFocus();
    await tester.pump();

    const String testValue = 'a big house\njumped over a mouse'; // 11 \n 19
    await tester.enterText(find.byType(TextField), testValue);

    await tester.idle();
    await tester.tap(find.byType(TextField));
    await tester.pumpAndSettle();

    // Select the first 5 characters
    for (int i = 0; i < 5; i += 1) {
      sendKeyEventWithCode(22, true, true, false);             // RIGHT_ARROW keydown shift
      await tester.pumpAndSettle();
      sendKeyEventWithCode(22, false, false, false);           // RIGHT_ARROW keyup
      await tester.pumpAndSettle();
    }

    // Cut them
    sendKeyEventWithCode(_kXKeyCode, true, false, true);    // keydown control X
    await tester.pumpAndSettle();
    sendKeyEventWithCode(_kXKeyCode, false, false, false);  // keyup control X
    await tester.pumpAndSettle();

    expect(clipboardContent, 'a big');

    for (int i = 0; i < 5; i += 1) {
      sendKeyEventWithCode(22, true, false, false);  // RIGHT_ARROW keydown
      await tester.pumpAndSettle();
      sendKeyEventWithCode(22, false, false, false); // RIGHT_ARROW keyup
      await tester.pumpAndSettle();
    }

    // Paste them
    sendKeyEventWithCode(_kVKeyCode, true, false, true);     // Control V keydown
    await tester.pumpAndSettle();
    await tester.pump(const Duration(milliseconds: 200));

    sendKeyEventWithCode(_kVKeyCode, false, false, false);    // Control V keyup
    await tester.pumpAndSettle();

    const String expected = ' housa bige\njumped over a mouse';
    expect(find.text(expected), findsOneWidget);
  });

  testWidgets('Select all test', (WidgetTester tester) async {
    final FocusNode focusNode = FocusNode();
    final TextEditingController controller = TextEditingController();
    final TextField textField =
      TextField(
        controller: controller,
        maxLines: 3,
      );

    await tester.pumpWidget(
      MaterialApp(
        home: Material(
          child: RawKeyboardListener(
            focusNode: focusNode,
            onKey: null,
            child: textField,
          ),
        ),
      ),
    );
    focusNode.requestFocus();
    await tester.pump();

    const String testValue = 'a big house\njumped over a mouse'; // 11 \n 19
    await tester.enterText(find.byType(TextField), testValue);

    await tester.idle();
    await tester.tap(find.byType(TextField));
    await tester.pumpAndSettle();

    // Select All
    sendKeyEventWithCode(_kAKeyCode, true, false, true);    // keydown control A
    await tester.pumpAndSettle();
    sendKeyEventWithCode(_kAKeyCode, false, false, true);   // keyup control A
    await tester.pumpAndSettle();

    // Delete them
    sendKeyEventWithCode(_kDelKeyCode, true, false, false);     // DEL keydown
    await tester.pumpAndSettle();
    await tester.pump(const Duration(milliseconds: 200));

    sendKeyEventWithCode(_kDelKeyCode, false, false, false);     // DEL keyup
    await tester.pumpAndSettle();

    const String expected = '';
    expect(find.text(expected), findsOneWidget);
  });

  testWidgets('Delete test', (WidgetTester tester) async {
    final FocusNode focusNode = FocusNode();
    final TextEditingController controller = TextEditingController();
    final TextField textField =
      TextField(
        controller: controller,
        maxLines: 3,
      );

    await tester.pumpWidget(
      MaterialApp(
        home: Material(
          child: RawKeyboardListener(
            focusNode: focusNode,
            onKey: null,
            child: textField,
          ),
        ),
      ),
    );
    focusNode.requestFocus();
    await tester.pump();

    const String testValue = 'a big house\njumped over a mouse'; // 11 \n 19
    await tester.enterText(find.byType(TextField), testValue);

    await tester.idle();
    await tester.tap(find.byType(TextField));
    await tester.pumpAndSettle();

    // Delete
    for (int i = 0; i < 6; i += 1) {
      sendKeyEventWithCode(_kDelKeyCode, true, false, false); // keydown DEL
      await tester.pumpAndSettle();
      sendKeyEventWithCode(_kDelKeyCode, false, false, false); // keyup DEL
      await tester.pumpAndSettle();
    }

    const String expected = 'house\njumped over a mouse';
    expect(find.text(expected), findsOneWidget);

    sendKeyEventWithCode(_kAKeyCode, true, false, true);    // keydown control A
    await tester.pumpAndSettle();
    sendKeyEventWithCode(_kAKeyCode, false, false, true);   // keyup control A
    await tester.pumpAndSettle();


    sendKeyEventWithCode(_kDelKeyCode, true, false, false); // keydown DEL
    await tester.pumpAndSettle();
    sendKeyEventWithCode(_kDelKeyCode, false, false, false); // keyup DEL
    await tester.pumpAndSettle();

    const String expected2 = '';
    expect(find.text(expected2), findsOneWidget);
  });

  testWidgets('Changing positions of text fields', (WidgetTester tester) async {

    final FocusNode focusNode = FocusNode();
    final List<RawKeyEvent> events = <RawKeyEvent>[];

    final TextEditingController c1 = TextEditingController();
    final TextEditingController c2 = TextEditingController();
    final Key key1 = UniqueKey();
    final Key key2 = UniqueKey();

    await tester.pumpWidget(
      MaterialApp(
        home:
        Material(
          child: RawKeyboardListener(
            focusNode: focusNode,
            onKey: events.add,
            child: Column(
              crossAxisAlignment: CrossAxisAlignment.stretch,
              children: <Widget>[
                TextField(
                  key: key1,
                  controller: c1,
                  maxLines: 3,
                ),
                TextField(
                  key: key2,
                  controller: c2,
                  maxLines: 3,
                ),
              ],
            ),
          ),
        ),
      ),
    );

    const String testValue = 'a big house';
    await tester.enterText(find.byType(TextField).first, testValue);

    await tester.idle();
    await tester.tap(find.byType(TextField).first);
    await tester.pumpAndSettle();

    for (int i = 0; i < 5; i += 1) {
      sendKeyEventWithCode(22, true, true, false); // RIGHT_ARROW keydown
      await tester.pumpAndSettle();
    }

    expect(c1.selection.extentOffset - c1.selection.baseOffset, 5);

    await tester.pumpWidget(
      MaterialApp(
        home:
        Material(
          child: RawKeyboardListener(
            focusNode: focusNode,
            onKey: events.add,
            child: Column(
              crossAxisAlignment: CrossAxisAlignment.stretch,
              children: <Widget>[
                TextField(
                  key: key2,
                  controller: c2,
                  maxLines: 3,
                ),
                TextField(
                  key: key1,
                  controller: c1,
                  maxLines: 3,
                ),
              ],
            ),
          ),
        ),
      ),
    );

    for (int i = 0; i < 5; i += 1) {
      sendKeyEventWithCode(22, true, true, false); // RIGHT_ARROW keydown
      await tester.pumpAndSettle();
    }

    expect(c1.selection.extentOffset - c1.selection.baseOffset, 10);
  });


  testWidgets('Changing focus test', (WidgetTester tester) async {
    final FocusNode focusNode = FocusNode();
    final List<RawKeyEvent> events = <RawKeyEvent>[];

    final TextEditingController c1 = TextEditingController();
    final TextEditingController c2 = TextEditingController();
    final Key key1 = UniqueKey();
    final Key key2 = UniqueKey();

    await tester.pumpWidget(
      MaterialApp(
        home:
        Material(
          child: RawKeyboardListener(
            focusNode: focusNode,
            onKey: events.add,
            child: Column(
              crossAxisAlignment: CrossAxisAlignment.stretch,
              children: <Widget>[
                TextField(
                  key: key1,
                  controller: c1,
                  maxLines: 3,
                ),
                TextField(
                  key: key2,
                  controller: c2,
                  maxLines: 3,
                ),
              ],
            ),
          ),
        ),
      ),
    );

    await tester.idle();
    await tester.tap(find.byType(TextField).first);

    const String testValue = 'a big house';
    await tester.enterText(find.byType(TextField).first, testValue);

    await tester.pumpAndSettle();

    for (int i = 0; i < 5; i += 1) {
      sendKeyEventWithCode(22, true, true, false); // RIGHT_ARROW keydown
      await tester.pumpAndSettle();
    }

    expect(c1.selection.extentOffset - c1.selection.baseOffset, 5);
    expect(c2.selection.extentOffset - c2.selection.baseOffset, 0);

    await tester.idle();
    await tester.tap(find.byType(TextField).last);

    await tester.enterText(find.byType(TextField).last, testValue);

    await tester.pumpAndSettle();

    for (int i = 0; i < 5; i += 1) {
      sendKeyEventWithCode(22, true, true, false); // RIGHT_ARROW keydown
      await tester.pumpAndSettle();
    }

    expect(c1.selection.extentOffset - c1.selection.baseOffset, 0);
    expect(c2.selection.extentOffset - c2.selection.baseOffset, 5);
  });

  testWidgets('Caret works when maxLines is null', (WidgetTester tester) async {
    final TextEditingController controller = TextEditingController();

    await tester.pumpWidget(
      overlay(
        child: TextField(
          controller: controller,
          maxLines: null,
        ),
      )
    );

    const String testValue = 'x';
    await tester.enterText(find.byType(TextField), testValue);
    await skipPastScrollingAnimation(tester);
    expect(controller.selection.baseOffset, -1);

    // Tap the selection handle to bring up the "paste / select all" menu.
    await tester.tapAt(textOffsetToPosition(tester, 0));
    await tester.pump();
    await tester.pump(const Duration(milliseconds: 200)); // skip past the frame where the opacity is

    // Confirm that the selection was updated.
    expect(controller.selection.baseOffset, 0);
  });

  testWidgets('TextField baseline alignment no-strut', (WidgetTester tester) async {
    final TextEditingController controllerA = TextEditingController(text: 'A');
    final TextEditingController controllerB = TextEditingController(text: 'B');
    final Key keyA = UniqueKey();
    final Key keyB = UniqueKey();

    await tester.pumpWidget(
      overlay(
        child: Row(
          crossAxisAlignment: CrossAxisAlignment.baseline,
          textBaseline: TextBaseline.alphabetic,
          children: <Widget>[
            Expanded(
              child: TextField(
                key: keyA,
                decoration: null,
                controller: controllerA,
                style: const TextStyle(fontSize: 10.0),
                strutStyle: StrutStyle.disabled,
              ),
            ),
            const Text(
              'abc',
              style: TextStyle(fontSize: 20.0),
            ),
            Expanded(
              child: TextField(
                key: keyB,
                decoration: null,
                controller: controllerB,
                style: const TextStyle(fontSize: 30.0),
                strutStyle: StrutStyle.disabled,
              ),
            ),
          ],
        ),
      ),
    );

    // The Ahem font extends 0.2 * fontSize below the baseline.
    // So the three row elements line up like this:
    //
    //  A  abc  B
    //  ---------   baseline
    //  2  4    6   space below the baseline = 0.2 * fontSize
    //  ---------   rowBottomY

    final double rowBottomY = tester.getBottomLeft(find.byType(Row)).dy;
    expect(tester.getBottomLeft(find.byKey(keyA)).dy, closeTo(rowBottomY - 4.0, 0.001));
    expect(tester.getBottomLeft(find.text('abc')).dy, closeTo(rowBottomY - 2.0, 0.001));
    expect(tester.getBottomLeft(find.byKey(keyB)).dy, rowBottomY);
  });

  testWidgets('TextField baseline alignment', (WidgetTester tester) async {
    final TextEditingController controllerA = TextEditingController(text: 'A');
    final TextEditingController controllerB = TextEditingController(text: 'B');
    final Key keyA = UniqueKey();
    final Key keyB = UniqueKey();

    await tester.pumpWidget(
      overlay(
        child: Row(
          crossAxisAlignment: CrossAxisAlignment.baseline,
          textBaseline: TextBaseline.alphabetic,
          children: <Widget>[
            Expanded(
              child: TextField(
                key: keyA,
                decoration: null,
                controller: controllerA,
                style: const TextStyle(fontSize: 10.0),
              ),
            ),
            const Text(
              'abc',
              style: TextStyle(fontSize: 20.0),
            ),
            Expanded(
              child: TextField(
                key: keyB,
                decoration: null,
                controller: controllerB,
                style: const TextStyle(fontSize: 30.0),
              ),
            ),
          ],
        ),
      ),
    );

    // The Ahem font extends 0.2 * fontSize below the baseline.
    // So the three row elements line up like this:
    //
    //  A  abc  B
    //  ---------   baseline
    //  2  4    6   space below the baseline = 0.2 * fontSize
    //  ---------   rowBottomY

    final double rowBottomY = tester.getBottomLeft(find.byType(Row)).dy;
    // The values here should match the version with strut disabled ('TextField baseline alignment no-strut')
    expect(tester.getBottomLeft(find.byKey(keyA)).dy, closeTo(rowBottomY - 4.0, 0.001));
    expect(tester.getBottomLeft(find.text('abc')).dy, closeTo(rowBottomY - 2.0, 0.001));
    expect(tester.getBottomLeft(find.byKey(keyB)).dy, rowBottomY);
  });

  testWidgets('TextField semantics', (WidgetTester tester) async {
    final SemanticsTester semantics = SemanticsTester(tester);
    final TextEditingController controller = TextEditingController();
    final Key key = UniqueKey();

    await tester.pumpWidget(
      overlay(
        child: TextField(
          key: key,
          controller: controller,
        ),
      ),
    );

    expect(semantics, hasSemantics(TestSemantics.root(
      children: <TestSemantics>[
        TestSemantics.rootChild(
          id: 1,
          textDirection: TextDirection.ltr,
          actions: <SemanticsAction>[
            SemanticsAction.tap,
          ],
          flags: <SemanticsFlag>[
            SemanticsFlag.isTextField,
          ],
        ),
      ],
    ), ignoreTransform: true, ignoreRect: true));

    controller.text = 'Guten Tag';
    await tester.pump();

    expect(semantics, hasSemantics(TestSemantics.root(
      children: <TestSemantics>[
        TestSemantics.rootChild(
          id: 1,
          textDirection: TextDirection.ltr,
          value: 'Guten Tag',
          actions: <SemanticsAction>[
            SemanticsAction.tap,
          ],
          flags: <SemanticsFlag>[
            SemanticsFlag.isTextField,
          ],
        ),
      ],
    ), ignoreTransform: true, ignoreRect: true));

    await tester.tap(find.byKey(key));
    await tester.pump();

    expect(semantics, hasSemantics(TestSemantics.root(
      children: <TestSemantics>[
        TestSemantics.rootChild(
          id: 1,
          textDirection: TextDirection.ltr,
          value: 'Guten Tag',
          textSelection: const TextSelection.collapsed(offset: 9),
          actions: <SemanticsAction>[
            SemanticsAction.tap,
            SemanticsAction.moveCursorBackwardByCharacter,
            SemanticsAction.moveCursorBackwardByWord,
            SemanticsAction.setSelection,
            SemanticsAction.paste,
          ],
          flags: <SemanticsFlag>[
            SemanticsFlag.isTextField,
            SemanticsFlag.isFocused,
          ],
        ),
      ],
    ), ignoreTransform: true, ignoreRect: true));

    controller.selection = const TextSelection.collapsed(offset: 4);
    await tester.pump();

    expect(semantics, hasSemantics(TestSemantics.root(
      children: <TestSemantics>[
        TestSemantics.rootChild(
          id: 1,
          textDirection: TextDirection.ltr,
          textSelection: const TextSelection.collapsed(offset: 4),
          value: 'Guten Tag',
          actions: <SemanticsAction>[
            SemanticsAction.tap,
            SemanticsAction.moveCursorBackwardByCharacter,
            SemanticsAction.moveCursorForwardByCharacter,
            SemanticsAction.moveCursorBackwardByWord,
            SemanticsAction.moveCursorForwardByWord,
            SemanticsAction.setSelection,
            SemanticsAction.paste,
          ],
          flags: <SemanticsFlag>[
            SemanticsFlag.isTextField,
            SemanticsFlag.isFocused,
          ],
        ),
      ],
    ), ignoreTransform: true, ignoreRect: true));

    controller.text = 'Schönen Feierabend';
    controller.selection = const TextSelection.collapsed(offset: 0);
    await tester.pump();

    expect(semantics, hasSemantics(TestSemantics.root(
      children: <TestSemantics>[
        TestSemantics.rootChild(
          id: 1,
          textDirection: TextDirection.ltr,
          textSelection: const TextSelection.collapsed(offset: 0),
          value: 'Schönen Feierabend',
          actions: <SemanticsAction>[
            SemanticsAction.tap,
            SemanticsAction.moveCursorForwardByCharacter,
            SemanticsAction.moveCursorForwardByWord,
            SemanticsAction.setSelection,
            SemanticsAction.paste,
          ],
          flags: <SemanticsFlag>[
            SemanticsFlag.isTextField,
            SemanticsFlag.isFocused,
          ],
        ),
      ],
    ), ignoreTransform: true, ignoreRect: true));

    semantics.dispose();
  });

  testWidgets('TextField semantics, enableInteractiveSelection = false', (WidgetTester tester) async {
    final SemanticsTester semantics = SemanticsTester(tester);
    final TextEditingController controller = TextEditingController();
    final Key key = UniqueKey();

    await tester.pumpWidget(
      overlay(
        child: TextField(
          key: key,
          controller: controller,
          enableInteractiveSelection: false,
        ),
      ),
    );

    await tester.tap(find.byKey(key));
    await tester.pump();

    expect(semantics, hasSemantics(TestSemantics.root(
      children: <TestSemantics>[
        TestSemantics.rootChild(
          id: 1,
          textDirection: TextDirection.ltr,
          actions: <SemanticsAction>[
            SemanticsAction.tap,
            // Absent the following because enableInteractiveSelection: false
            // SemanticsAction.moveCursorBackwardByCharacter,
            // SemanticsAction.moveCursorBackwardByWord,
            // SemanticsAction.setSelection,
            // SemanticsAction.paste,
          ],
          flags: <SemanticsFlag>[
            SemanticsFlag.isTextField,
            SemanticsFlag.isFocused,
          ],
        ),
      ],
    ), ignoreTransform: true, ignoreRect: true));

    semantics.dispose();
  });

  testWidgets('TextField semantics for selections', (WidgetTester tester) async {
    final SemanticsTester semantics = SemanticsTester(tester);
    final TextEditingController controller = TextEditingController()
      ..text = 'Hello';
    final Key key = UniqueKey();

    await tester.pumpWidget(
      overlay(
        child: TextField(
          key: key,
          controller: controller,
        ),
      ),
    );

    expect(semantics, hasSemantics(TestSemantics.root(
      children: <TestSemantics>[
        TestSemantics.rootChild(
          id: 1,
          value: 'Hello',
          textDirection: TextDirection.ltr,
          actions: <SemanticsAction>[
            SemanticsAction.tap,
          ],
          flags: <SemanticsFlag>[
            SemanticsFlag.isTextField,
          ],
        ),
      ],
    ), ignoreTransform: true, ignoreRect: true));

    // Focus the text field
    await tester.tap(find.byKey(key));
    await tester.pump();

    expect(semantics, hasSemantics(TestSemantics.root(
      children: <TestSemantics>[
        TestSemantics.rootChild(
          id: 1,
          value: 'Hello',
          textSelection: const TextSelection.collapsed(offset: 5),
          textDirection: TextDirection.ltr,
          actions: <SemanticsAction>[
            SemanticsAction.tap,
            SemanticsAction.moveCursorBackwardByCharacter,
            SemanticsAction.moveCursorBackwardByWord,
            SemanticsAction.setSelection,
            SemanticsAction.paste,
          ],
          flags: <SemanticsFlag>[
            SemanticsFlag.isTextField,
            SemanticsFlag.isFocused,
          ],
        ),
      ],
    ), ignoreTransform: true, ignoreRect: true));

    controller.selection = const TextSelection(baseOffset: 5, extentOffset: 3);
    await tester.pump();

    expect(semantics, hasSemantics(TestSemantics.root(
      children: <TestSemantics>[
        TestSemantics.rootChild(
          id: 1,
          value: 'Hello',
          textSelection: const TextSelection(baseOffset: 5, extentOffset: 3),
          textDirection: TextDirection.ltr,
          actions: <SemanticsAction>[
            SemanticsAction.tap,
            SemanticsAction.moveCursorBackwardByCharacter,
            SemanticsAction.moveCursorForwardByCharacter,
            SemanticsAction.moveCursorBackwardByWord,
            SemanticsAction.moveCursorForwardByWord,
            SemanticsAction.setSelection,
            SemanticsAction.paste,
            SemanticsAction.cut,
            SemanticsAction.copy,
          ],
          flags: <SemanticsFlag>[
            SemanticsFlag.isTextField,
            SemanticsFlag.isFocused,
          ],
        ),
      ],
    ), ignoreTransform: true, ignoreRect: true));

    semantics.dispose();
  });

  testWidgets('TextField change selection with semantics', (WidgetTester tester) async {
    final SemanticsTester semantics = SemanticsTester(tester);
    final SemanticsOwner semanticsOwner = tester.binding.pipelineOwner.semanticsOwner;
    final TextEditingController controller = TextEditingController()
      ..text = 'Hello';
    final Key key = UniqueKey();

    await tester.pumpWidget(
      overlay(
        child: TextField(
          key: key,
          controller: controller,
        ),
      ),
    );

    // Focus the text field
    await tester.tap(find.byKey(key));
    await tester.pump();

    const int inputFieldId = 1;

    expect(controller.selection, const TextSelection.collapsed(offset: 5, affinity: TextAffinity.upstream));
    expect(semantics, hasSemantics(TestSemantics.root(
      children: <TestSemantics>[
        TestSemantics.rootChild(
          id: inputFieldId,
          value: 'Hello',
          textSelection: const TextSelection.collapsed(offset: 5),
          textDirection: TextDirection.ltr,
          actions: <SemanticsAction>[
            SemanticsAction.tap,
            SemanticsAction.moveCursorBackwardByCharacter,
            SemanticsAction.moveCursorBackwardByWord,
            SemanticsAction.setSelection,
            SemanticsAction.paste,
          ],
          flags: <SemanticsFlag>[
            SemanticsFlag.isTextField,
            SemanticsFlag.isFocused,
          ],
        ),
      ],
    ), ignoreTransform: true, ignoreRect: true));

    // move cursor back once
    semanticsOwner.performAction(inputFieldId, SemanticsAction.setSelection, <dynamic, dynamic>{
      'base': 4,
      'extent': 4,
    });
    await tester.pump();
    expect(controller.selection, const TextSelection.collapsed(offset: 4));

    // move cursor to front
    semanticsOwner.performAction(inputFieldId, SemanticsAction.setSelection, <dynamic, dynamic>{
      'base': 0,
      'extent': 0,
    });
    await tester.pump();
    expect(controller.selection, const TextSelection.collapsed(offset: 0));

    // select all
    semanticsOwner.performAction(inputFieldId, SemanticsAction.setSelection, <dynamic, dynamic>{
      'base': 0,
      'extent': 5,
    });
    await tester.pump();
    expect(controller.selection, const TextSelection(baseOffset: 0, extentOffset: 5));
    expect(semantics, hasSemantics(TestSemantics.root(
      children: <TestSemantics>[
        TestSemantics.rootChild(
          id: inputFieldId,
          value: 'Hello',
          textSelection: const TextSelection(baseOffset: 0, extentOffset: 5),
          textDirection: TextDirection.ltr,
          actions: <SemanticsAction>[
            SemanticsAction.tap,
            SemanticsAction.moveCursorBackwardByCharacter,
            SemanticsAction.moveCursorBackwardByWord,
            SemanticsAction.setSelection,
            SemanticsAction.paste,
            SemanticsAction.cut,
            SemanticsAction.copy,
          ],
          flags: <SemanticsFlag>[
            SemanticsFlag.isTextField,
            SemanticsFlag.isFocused,
          ],
        ),
      ],
    ), ignoreTransform: true, ignoreRect: true));

    semantics.dispose();
  });

  testWidgets('Can activate TextField with explicit controller via semantics ', (WidgetTester tester) async {
    // Regression test for https://github.com/flutter/flutter/issues/17801

    const String textInTextField = 'Hello';

    final SemanticsTester semantics = SemanticsTester(tester);
    final SemanticsOwner semanticsOwner = tester.binding.pipelineOwner.semanticsOwner;
    final TextEditingController controller = TextEditingController()
      ..text = textInTextField;
    final Key key = UniqueKey();

    await tester.pumpWidget(
      overlay(
        child: TextField(
          key: key,
          controller: controller,
        ),
      ),
    );

    const int inputFieldId = 1;

    expect(semantics, hasSemantics(
      TestSemantics.root(
        children: <TestSemantics>[
          TestSemantics(
            id: inputFieldId,
            flags: <SemanticsFlag>[SemanticsFlag.isTextField],
            actions: <SemanticsAction>[SemanticsAction.tap],
            value: textInTextField,
            textDirection: TextDirection.ltr,
          ),
        ],
      ),
      ignoreRect: true, ignoreTransform: true,
    ));

    semanticsOwner.performAction(inputFieldId, SemanticsAction.tap);
    await tester.pump();

    expect(semantics, hasSemantics(
      TestSemantics.root(
        children: <TestSemantics>[
          TestSemantics(
            id: inputFieldId,
            flags: <SemanticsFlag>[
              SemanticsFlag.isTextField,
              SemanticsFlag.isFocused,
            ],
            actions: <SemanticsAction>[
              SemanticsAction.tap,
              SemanticsAction.moveCursorBackwardByCharacter,
              SemanticsAction.moveCursorBackwardByWord,
              SemanticsAction.setSelection,
              SemanticsAction.paste,
            ],
            value: textInTextField,
            textDirection: TextDirection.ltr,
            textSelection: const TextSelection(
              baseOffset: textInTextField.length,
              extentOffset: textInTextField.length,
            ),
          ),
        ],
      ),
      ignoreRect: true, ignoreTransform: true,
    ));

    semantics.dispose();
  });

  testWidgets('TextField throws when not descended from a Material widget', (WidgetTester tester) async {
    const Widget textField = TextField();
    await tester.pumpWidget(textField);
    final dynamic exception = tester.takeException();
    expect(exception, isFlutterError);
    expect(exception.toString(), startsWith('No Material widget found.'));
    expect(exception.toString(), endsWith(':\n  $textField\nThe ancestors of this widget were:\n  [root]'));
  });

  testWidgets('TextField loses focus when disabled', (WidgetTester tester) async {
    final FocusNode focusNode = FocusNode(debugLabel: 'TextField Focus Node');

    await tester.pumpWidget(
      boilerplate(
        child: TextField(
          focusNode: focusNode,
          autofocus: true,
          enabled: true,
        ),
      ),
    );
    expect(focusNode.hasFocus, isTrue);

    await tester.pumpWidget(
      boilerplate(
        child: TextField(
          focusNode: focusNode,
          autofocus: true,
          enabled: false,
        ),
      ),
    );
    expect(focusNode.hasFocus, isFalse);
  });

  testWidgets('TextField displays text with text direction', (WidgetTester tester) async {
    await tester.pumpWidget(
      const MaterialApp(
        home: Material(
          child: TextField(
            textDirection: TextDirection.rtl,
          ),
        ),
      ),
    );

    RenderEditable editable = findRenderEditable(tester);

    await tester.enterText(find.byType(TextField), '0123456789101112');
    await tester.pumpAndSettle();
    Offset topLeft = editable.localToGlobal(
      editable.getLocalRectForCaret(const TextPosition(offset: 10)).topLeft,
    );

    expect(topLeft.dx, equals(701));

    await tester.pumpWidget(
      const MaterialApp(
        home: Material(
          child: TextField(
            textDirection: TextDirection.ltr,
          ),
        ),
      ),
    );

    editable = findRenderEditable(tester);

    await tester.enterText(find.byType(TextField), '0123456789101112');
    await tester.pumpAndSettle();
    topLeft = editable.localToGlobal(
      editable.getLocalRectForCaret(const TextPosition(offset: 10)).topLeft,
    );

    expect(topLeft.dx, equals(160.0));
  });

  testWidgets('TextField semantics', (WidgetTester tester) async {
    final SemanticsTester semantics = SemanticsTester(tester);
    final TextEditingController controller = TextEditingController();
    final Key key = UniqueKey();

    await tester.pumpWidget(
      overlay(
        child: TextField(
          key: key,
          controller: controller,
          maxLength: 10,
          decoration: const InputDecoration(
            labelText: 'label',
            hintText: 'hint',
            helperText: 'helper',
          ),
        ),
      ),
    );

    expect(semantics, hasSemantics(TestSemantics.root(
      children: <TestSemantics>[
        TestSemantics.rootChild(
          label: 'label',
          id: 1,
          textDirection: TextDirection.ltr,
          actions: <SemanticsAction>[
            SemanticsAction.tap,
          ],
          flags: <SemanticsFlag>[
            SemanticsFlag.isTextField,
          ],
          children: <TestSemantics>[
            TestSemantics(
              id: 2,
              label: 'helper',
              textDirection: TextDirection.ltr,
            ),
            TestSemantics(
              id: 3,
              label: '10 characters remaining',
              textDirection: TextDirection.ltr,
            ),
          ],
        ),
      ],
    ), ignoreTransform: true, ignoreRect: true));

    await tester.tap(find.byType(TextField));
    await tester.pump();

    expect(semantics, hasSemantics(TestSemantics.root(
      children: <TestSemantics>[
        TestSemantics.rootChild(
          label: 'hint',
          id: 1,
          textDirection: TextDirection.ltr,
          textSelection: const TextSelection(baseOffset: 0, extentOffset: 0),
          actions: <SemanticsAction>[
            SemanticsAction.tap,
            SemanticsAction.setSelection,
            SemanticsAction.paste,
          ],
          flags: <SemanticsFlag>[
            SemanticsFlag.isTextField,
            SemanticsFlag.isFocused,
          ],
          children: <TestSemantics>[
            TestSemantics(
              id: 2,
              label: 'helper',
              textDirection: TextDirection.ltr,
            ),
            TestSemantics(
              id: 3,
              label: '10 characters remaining',
              flags: <SemanticsFlag>[
                SemanticsFlag.isLiveRegion,
              ],
              textDirection: TextDirection.ltr,
            ),
          ],
        ),
      ],
    ), ignoreTransform: true, ignoreRect: true));

    controller.text = 'hello';
    await tester.pump();
    semantics.dispose();
  });

  testWidgets('InputDecoration counterText can have a semanticCounterText', (WidgetTester tester) async {
    final SemanticsTester semantics = SemanticsTester(tester);
    final TextEditingController controller = TextEditingController();
    final Key key = UniqueKey();

    await tester.pumpWidget(
      overlay(
        child: TextField(
          key: key,
          controller: controller,
          decoration: const InputDecoration(
            labelText: 'label',
            hintText: 'hint',
            helperText: 'helper',
            counterText: '0/10',
            semanticCounterText: '0 out of 10',
          ),
        ),
      ),
    );

    expect(semantics, hasSemantics(TestSemantics.root(
      children: <TestSemantics>[
        TestSemantics.rootChild(
          label: 'label',
          textDirection: TextDirection.ltr,
          actions: <SemanticsAction>[
            SemanticsAction.tap,
          ],
          flags: <SemanticsFlag>[
            SemanticsFlag.isTextField,
          ],
          children: <TestSemantics>[
            TestSemantics(
              label: 'helper',
              textDirection: TextDirection.ltr,
            ),
            TestSemantics(
              label: '0 out of 10',
              textDirection: TextDirection.ltr,
            ),
          ],
        ),
      ],
    ), ignoreTransform: true, ignoreRect: true, ignoreId: true));

    semantics.dispose();
  });

  testWidgets('InputDecoration errorText semantics', (WidgetTester tester) async {
    final SemanticsTester semantics = SemanticsTester(tester);
    final TextEditingController controller = TextEditingController();
    final Key key = UniqueKey();

    await tester.pumpWidget(
      overlay(
        child: TextField(
          key: key,
          controller: controller,
          decoration: const InputDecoration(
            labelText: 'label',
            hintText: 'hint',
            errorText: 'oh no!',
          ),
        ),
      ),
    );

    expect(semantics, hasSemantics(TestSemantics.root(
      children: <TestSemantics>[
        TestSemantics.rootChild(
          label: 'label',
          textDirection: TextDirection.ltr,
          actions: <SemanticsAction>[
            SemanticsAction.tap,
          ],
          flags: <SemanticsFlag>[
            SemanticsFlag.isTextField,
          ],
          children: <TestSemantics>[
            TestSemantics(
              label: 'oh no!',
              flags: <SemanticsFlag>[
                SemanticsFlag.isLiveRegion,
              ],
              textDirection: TextDirection.ltr,
            ),
          ],
        ),
      ],
    ), ignoreTransform: true, ignoreRect: true, ignoreId: true));

    semantics.dispose();
  });

  testWidgets('floating label does not overlap with value at large textScaleFactors', (WidgetTester tester) async {
    final TextEditingController controller = TextEditingController(text: 'Just some text');
    await tester.pumpWidget(
      MaterialApp(
        home: Scaffold(
          body: MediaQuery(
              data: MediaQueryData.fromWindow(ui.window).copyWith(textScaleFactor: 4.0),
              child: Center(
                child: TextField(
                  decoration: const InputDecoration(labelText: 'Label', border: UnderlineInputBorder()),
                  controller: controller,
                ),
              ),
            ),
          ),
        ),
    );

    await tester.tap(find.byType(TextField));
    final Rect labelRect = tester.getRect(find.text('Label'));
    final Rect fieldRect = tester.getRect(find.text('Just some text'));
    expect(labelRect.bottom, lessThanOrEqualTo(fieldRect.top));
  });

  testWidgets('TextField scrolls into view but does not bounce (SingleChildScrollView)', (WidgetTester tester) async {
    // This is a regression test for https://github.com/flutter/flutter/issues/20485

    final Key textField1 = UniqueKey();
    final Key textField2 = UniqueKey();
    final ScrollController scrollController = ScrollController();

    double minOffset;
    double maxOffset;

    scrollController.addListener(() {
      final double offset = scrollController.offset;
      minOffset = math.min(minOffset ?? offset, offset);
      maxOffset = math.max(maxOffset ?? offset, offset);
    });

    Widget buildFrame(Axis scrollDirection) {
      return MaterialApp(
        home: Scaffold(
          body: SafeArea(
            child: SingleChildScrollView(
              physics: const BouncingScrollPhysics(),
              controller: scrollController,
              child: Column(
                children: <Widget>[
                  SizedBox( // visible when scrollOffset is 0.0
                    height: 100.0,
                    width: 100.0,
                    child: TextField(key: textField1, scrollPadding: const EdgeInsets.all(200.0)),
                  ),
                  const SizedBox(
                    height: 600.0, // Same size as the frame. Initially
                    width: 800.0,  // textField2 is not visible
                  ),
                  SizedBox( // visible when scrollOffset is 200.0
                    height: 100.0,
                    width: 100.0,
                    child: TextField(key: textField2, scrollPadding: const EdgeInsets.all(200.0)),
                  ),
                ],
              ),
            ),
          ),
        ),
      );
    }

    await tester.pumpWidget(buildFrame(Axis.vertical));
    await tester.enterText(find.byKey(textField1), '1');
    await tester.pumpAndSettle();
    await tester.enterText(find.byKey(textField2), '2'); //scroll textField2 into view
    await tester.pumpAndSettle();
    await tester.enterText(find.byKey(textField1), '3'); //scroll textField1 back into view
    await tester.pumpAndSettle();

    expect(minOffset, 0.0);
    expect(maxOffset, 200.0);

    minOffset = null;
    maxOffset = null;

    await tester.pumpWidget(buildFrame(Axis.horizontal));
    await tester.enterText(find.byKey(textField1), '1');
    await tester.pumpAndSettle();
    await tester.enterText(find.byKey(textField2), '2'); //scroll textField2 into view
    await tester.pumpAndSettle();
    await tester.enterText(find.byKey(textField1), '3'); //scroll textField1 back into view
    await tester.pumpAndSettle();

    expect(minOffset, 0.0);
    expect(maxOffset, 200.0);
  });

  testWidgets('TextField scrolls into view but does not bounce (ListView)', (WidgetTester tester) async {
    // This is a regression test for https://github.com/flutter/flutter/issues/20485

    final Key textField1 = UniqueKey();
    final Key textField2 = UniqueKey();
    final ScrollController scrollController = ScrollController();

    double minOffset;
    double maxOffset;

    scrollController.addListener(() {
      final double offset = scrollController.offset;
      minOffset = math.min(minOffset ?? offset, offset);
      maxOffset = math.max(maxOffset ?? offset, offset);
    });

    Widget buildFrame(Axis scrollDirection) {
      return MaterialApp(
        home: Scaffold(
          body: SafeArea(
            child: ListView(
              physics: const BouncingScrollPhysics(),
              controller: scrollController,
              children: <Widget>[
                SizedBox( // visible when scrollOffset is 0.0
                  height: 100.0,
                  width: 100.0,
                  child: TextField(key: textField1, scrollPadding: const EdgeInsets.all(200.0)),
                ),
                const SizedBox(
                  height: 450.0, // 50.0 smaller than the overall frame so that both
                  width: 650.0,  // textfields are always partially visible.
                ),
                SizedBox( // visible when scrollOffset = 50.0
                  height: 100.0,
                  width: 100.0,
                  child: TextField(key: textField2, scrollPadding: const EdgeInsets.all(200.0)),
                ),
              ],
            ),
          ),
        ),
      );
    }

    await tester.pumpWidget(buildFrame(Axis.vertical));
    await tester.enterText(find.byKey(textField1), '1'); // textfield1 is visible
    await tester.pumpAndSettle();
    await tester.enterText(find.byKey(textField2), '2'); //scroll textField2 into view
    await tester.pumpAndSettle();
    await tester.enterText(find.byKey(textField1), '3'); //scroll textField1 back into view
    await tester.pumpAndSettle();

    expect(minOffset, 0.0);
    expect(maxOffset, 50.0);

    minOffset = null;
    maxOffset = null;

    await tester.pumpWidget(buildFrame(Axis.horizontal));
    await tester.enterText(find.byKey(textField1), '1'); // textfield1 is visible
    await tester.pumpAndSettle();
    await tester.enterText(find.byKey(textField2), '2'); //scroll textField2 into view
    await tester.pumpAndSettle();
    await tester.enterText(find.byKey(textField1), '3'); //scroll textField1 back into view
    await tester.pumpAndSettle();

    expect(minOffset, 0.0);
    expect(maxOffset, 50.0);
  });

  testWidgets('onTap is called upon tap', (WidgetTester tester) async {
    int tapCount = 0;
    await tester.pumpWidget(
      overlay(
        child: TextField(
          onTap: () {
            tapCount += 1;
          },
        ),
      ),
    );

    expect(tapCount, 0);
    await tester.tap(find.byType(TextField));
    // Wait a bit so they're all single taps and not double taps.
    await tester.pump(const Duration(milliseconds: 300));
    await tester.tap(find.byType(TextField));
    await tester.pump(const Duration(milliseconds: 300));
    await tester.tap(find.byType(TextField));
    await tester.pump(const Duration(milliseconds: 300));
    expect(tapCount, 3);
  });

  testWidgets('onTap is not called, field is disabled', (WidgetTester tester) async {
    int tapCount = 0;
    await tester.pumpWidget(
      overlay(
        child: TextField(
          enabled: false,
          onTap: () {
            tapCount += 1;
          },
        ),
      ),
    );

    expect(tapCount, 0);
    await tester.tap(find.byType(TextField));
    await tester.tap(find.byType(TextField));
    await tester.tap(find.byType(TextField));
    expect(tapCount, 0);
  });

  testWidgets('Includes cursor for TextField', (WidgetTester tester) async {
    // This is a regression test for https://github.com/flutter/flutter/issues/24612

    Widget buildFrame({
      double stepWidth,
      double cursorWidth,
      TextAlign textAlign,
    }) {
      return MaterialApp(
        home: Scaffold(
          body: Center(
            child: Column(
              mainAxisAlignment: MainAxisAlignment.center,
              children: <Widget>[
                IntrinsicWidth(
                  stepWidth: stepWidth,
                  child: TextField(
                    textAlign: textAlign,
                    cursorWidth: cursorWidth,
                  ),
                ),
              ],
            ),
          ),
        ),
      );
    }

    // A cursor of default size doesn't cause the TextField to increase its
    // width.
    const String text = '1234';
    double stepWidth = 80.0;
    await tester.pumpWidget(buildFrame(
      stepWidth: 80.0,
      cursorWidth: 2.0,
      textAlign: TextAlign.left,
    ));
    await tester.enterText(find.byType(TextField), text);
    await tester.pumpAndSettle();
    expect(tester.getSize(find.byType(TextField)).width, stepWidth);

    // A wide cursor is counted in the width of the text and causes the
    // TextField to increase to twice the stepWidth.
    await tester.pumpWidget(buildFrame(
      stepWidth: stepWidth,
      cursorWidth: 18.0,
      textAlign: TextAlign.left,
    ));
    await tester.enterText(find.byType(TextField), text);
    await tester.pumpAndSettle();
    expect(tester.getSize(find.byType(TextField)).width, 2 * stepWidth);

    // A null stepWidth causes the TextField to perfectly wrap the text plus
    // the cursor regardless of alignment.
    stepWidth = null;
    const double WIDTH_OF_CHAR = 16.0;
    await tester.pumpWidget(buildFrame(
      stepWidth: stepWidth,
      cursorWidth: 18.0,
      textAlign: TextAlign.left,
    ));
    await tester.enterText(find.byType(TextField), text);
    await tester.pumpAndSettle();
    expect(tester.getSize(find.byType(TextField)).width, WIDTH_OF_CHAR * text.length + 18.0);
    await tester.pumpWidget(buildFrame(
      stepWidth: stepWidth,
      cursorWidth: 18.0,
      textAlign: TextAlign.right,
    ));
    await tester.enterText(find.byType(TextField), text);
    await tester.pumpAndSettle();
    expect(tester.getSize(find.byType(TextField)).width, WIDTH_OF_CHAR * text.length + 18.0);
  });

  testWidgets('TextField style is merged with theme', (WidgetTester tester) async {
    // Regression test for https://github.com/flutter/flutter/issues/23994

    final ThemeData themeData = ThemeData(
      textTheme: TextTheme(
        subhead: TextStyle(
          color: Colors.blue[500],
        ),
      ),
    );

    Widget buildFrame(TextStyle style) {
      return MaterialApp(
        theme: themeData,
        home: Material(
          child: Center(
            child: TextField(
              style: style,
            ),
          ),
        ),
      );
    }

    // Empty TextStyle is overridden by theme
    await tester.pumpWidget(buildFrame(const TextStyle()));
    EditableText editableText = tester.widget(find.byType(EditableText));
    expect(editableText.style.color, themeData.textTheme.subhead.color);
    expect(editableText.style.background, themeData.textTheme.subhead.background);
    expect(editableText.style.shadows, themeData.textTheme.subhead.shadows);
    expect(editableText.style.decoration, themeData.textTheme.subhead.decoration);
    expect(editableText.style.locale, themeData.textTheme.subhead.locale);
    expect(editableText.style.wordSpacing, themeData.textTheme.subhead.wordSpacing);

    // Properties set on TextStyle override theme
    const Color setColor = Colors.red;
    await tester.pumpWidget(buildFrame(const TextStyle(color: setColor)));
    editableText = tester.widget(find.byType(EditableText));
    expect(editableText.style.color, setColor);

    // inherit: false causes nothing to be merged in from theme
    await tester.pumpWidget(buildFrame(const TextStyle(
      fontSize: 24.0,
      textBaseline: TextBaseline.alphabetic,
      inherit: false,
    )));
    editableText = tester.widget(find.byType(EditableText));
    expect(editableText.style.color, isNull);
  });

  testWidgets('style enforces required fields', (WidgetTester tester) async {
    Widget buildFrame(TextStyle style) {
      return MaterialApp(
        home: Material(
          child: TextField(
            style: style,
          ),
        ),
      );
    }

    await tester.pumpWidget(buildFrame(const TextStyle(
      inherit: false,
      fontSize: 12.0,
      textBaseline: TextBaseline.alphabetic,
    )));
    expect(tester.takeException(), isNull);

    // With inherit not set to false, will pickup required fields from theme
    await tester.pumpWidget(buildFrame(const TextStyle(
      fontSize: 12.0,
    )));
    expect(tester.takeException(), isNull);

    await tester.pumpWidget(buildFrame(const TextStyle(
      inherit: false,
      fontSize: 12.0,
    )));
    expect(tester.takeException(), isNotNull);
  });

  testWidgets(
    'tap moves cursor to the edge of the word it tapped on (iOS)',
    (WidgetTester tester) async {
      final TextEditingController controller = TextEditingController(
        text: 'Atwater Peel Sherbrooke Bonaventure',
      );
      await tester.pumpWidget(
        MaterialApp(
          theme: ThemeData(platform: TargetPlatform.iOS),
          home: Material(
            child: Center(
              child: TextField(
                controller: controller,
              ),
            ),
          ),
        ),
      );

      final Offset textfieldStart = tester.getTopLeft(find.byType(TextField));

      await tester.tapAt(textfieldStart + const Offset(50.0, 5.0));
      await tester.pump();

      // We moved the cursor.
      expect(
        controller.selection,
        const TextSelection.collapsed(offset: 7, affinity: TextAffinity.upstream),
      );

      // But don't trigger the toolbar.
      expect(find.byType(CupertinoButton), findsNothing);
    },
  );

  testWidgets(
    'tap moves cursor to the position tapped (Android)',
    (WidgetTester tester) async {
      final TextEditingController controller = TextEditingController(
        text: 'Atwater Peel Sherbrooke Bonaventure',
      );
      await tester.pumpWidget(
        MaterialApp(
          home: Material(
            child: Center(
              child: TextField(
                controller: controller,
              ),
            ),
          ),
        ),
      );

      final Offset textfieldStart = tester.getTopLeft(find.byType(TextField));

      await tester.tapAt(textfieldStart + const Offset(50.0, 5.0));
      await tester.pump();

      // We moved the cursor.
      expect(
        controller.selection,
        const TextSelection.collapsed(offset: 3),
      );

      // But don't trigger the toolbar.
      expect(find.byType(FlatButton), findsNothing);
    },
  );

  testWidgets(
    'two slow taps do not trigger a word selection (iOS)',
    (WidgetTester tester) async {
      final TextEditingController controller = TextEditingController(
        text: 'Atwater Peel Sherbrooke Bonaventure',
      );
      await tester.pumpWidget(
        MaterialApp(
          theme: ThemeData(platform: TargetPlatform.iOS),
          home: Material(
            child: Center(
              child: TextField(
                controller: controller,
              ),
            ),
          ),
        ),
      );

      final Offset textfieldStart = tester.getTopLeft(find.byType(TextField));

      await tester.tapAt(textfieldStart + const Offset(50.0, 5.0));
      await tester.pump(const Duration(milliseconds: 500));
      await tester.tapAt(textfieldStart + const Offset(50.0, 5.0));
      await tester.pump();

      // Plain collapsed selection.
      expect(
        controller.selection,
        const TextSelection.collapsed(offset: 7, affinity: TextAffinity.upstream),
      );

      // No toolbar.
      expect(find.byType(CupertinoButton), findsNothing);
    },
  );

  testWidgets(
    'double tap selects word and first tap of double tap moves cursor (iOS)',
    (WidgetTester tester) async {
      final TextEditingController controller = TextEditingController(
        text: 'Atwater Peel Sherbrooke Bonaventure',
      );
      await tester.pumpWidget(
        MaterialApp(
          theme: ThemeData(platform: TargetPlatform.iOS),
          home: Material(
            child: Center(
              child: TextField(
                controller: controller,
              ),
            ),
          ),
        ),
      );

      final Offset textfieldStart = tester.getTopLeft(find.byType(TextField));

      // This tap just puts the cursor somewhere different than where the double
      // tap will occur to test that the double tap moves the existing cursor first.
      await tester.tapAt(textfieldStart + const Offset(50.0, 5.0));
      await tester.pump(const Duration(milliseconds: 500));

      await tester.tapAt(textfieldStart + const Offset(150.0, 5.0));
      await tester.pump(const Duration(milliseconds: 50));
      // First tap moved the cursor.
      expect(
        controller.selection,
        const TextSelection.collapsed(offset: 8, affinity: TextAffinity.downstream),
      );
      await tester.tapAt(textfieldStart + const Offset(150.0, 5.0));
      await tester.pump();

      // Second tap selects the word around the cursor.
      expect(
        controller.selection,
        const TextSelection(baseOffset: 8, extentOffset: 12),
      );

      // Selected text shows 3 toolbar buttons.
      expect(find.byType(CupertinoButton), findsNWidgets(3));
    },
  );

  testWidgets(
    'double tap selects word and first tap of double tap moves cursor and shows toolbar (Android)',
    (WidgetTester tester) async {
      final TextEditingController controller = TextEditingController(
        text: 'Atwater Peel Sherbrooke Bonaventure',
      );
      await tester.pumpWidget(
        MaterialApp(
          home: Material(
            child: Center(
              child: TextField(
                controller: controller,
              ),
            ),
          ),
        ),
      );

      final Offset textfieldStart = tester.getTopLeft(find.byType(TextField));

      // This tap just puts the cursor somewhere different than where the double
      // tap will occur to test that the double tap moves the existing cursor first.
      await tester.tapAt(textfieldStart + const Offset(50.0, 5.0));
      await tester.pump(const Duration(milliseconds: 500));

      await tester.tapAt(textfieldStart + const Offset(150.0, 5.0));
      await tester.pump(const Duration(milliseconds: 50));
      // First tap moved the cursor.
      expect(
        controller.selection,
        const TextSelection.collapsed(offset: 9),
      );
      await tester.tapAt(textfieldStart + const Offset(150.0, 5.0));
      await tester.pump();

      // Second tap selects the word around the cursor.
      expect(
        controller.selection,
        const TextSelection(baseOffset: 8, extentOffset: 12),
      );

      // Selected text shows 4 toolbar buttons: cut, copy, paste, select all
      expect(find.byType(FlatButton), findsNWidgets(4));
    },
  );

  testWidgets(
    'double tap on top of cursor also selects word (Android)',
    (WidgetTester tester) async {
      final TextEditingController controller = TextEditingController(
        text: 'Atwater Peel Sherbrooke Bonaventure',
      );
      await tester.pumpWidget(
        MaterialApp(
          home: Material(
            child: Center(
              child: TextField(
                controller: controller,
              ),
            ),
          ),
        ),
      );

      // Tap to put the cursor after the "w".
      const int index = 3;
      await tester.tapAt(textOffsetToPosition(tester, index));
      await tester.pump(const Duration(milliseconds: 500));
      expect(
        controller.selection,
        const TextSelection.collapsed(offset: index),
      );

      // Double tap on the same location.
      await tester.tapAt(textOffsetToPosition(tester, index));
      await tester.pump(const Duration(milliseconds: 50));

      // First tap doesn't change the selection
      expect(
        controller.selection,
        const TextSelection.collapsed(offset: index),
      );

      // Second tap selects the word around the cursor.
      await tester.tapAt(textOffsetToPosition(tester, index));
      await tester.pump();
      expect(
        controller.selection,
        const TextSelection(baseOffset: 0, extentOffset: 7),
      );

      // Selected text shows 4 toolbar buttons: cut, copy, paste, select all
      expect(find.byType(FlatButton), findsNWidgets(4));
    },
  );

  testWidgets(
    'double tap hold selects word (iOS)',
    (WidgetTester tester) async {
      final TextEditingController controller = TextEditingController(
        text: 'Atwater Peel Sherbrooke Bonaventure',
      );
      await tester.pumpWidget(
        MaterialApp(
          theme: ThemeData(platform: TargetPlatform.iOS),
          home: Material(
            child: Center(
              child: TextField(
                controller: controller,
              ),
            ),
          ),
        ),
      );

      final Offset textfieldStart = tester.getTopLeft(find.byType(TextField));

      await tester.tapAt(textfieldStart + const Offset(150.0, 5.0));
      await tester.pump(const Duration(milliseconds: 50));
      final TestGesture gesture =
         await tester.startGesture(textfieldStart + const Offset(150.0, 5.0));
      // Hold the press.
      await tester.pump(const Duration(milliseconds: 500));

      expect(
        controller.selection,
        const TextSelection(baseOffset: 8, extentOffset: 12),
      );

      // Selected text shows 3 toolbar buttons.
      expect(find.byType(CupertinoButton), findsNWidgets(3));

      await gesture.up();
      await tester.pump();

      // Still selected.
      expect(
        controller.selection,
        const TextSelection(baseOffset: 8, extentOffset: 12),
      );
      // The toolbar is still showing.
      expect(find.byType(CupertinoButton), findsNWidgets(3));
    },
  );

  testWidgets(
    'tap after a double tap select is not affected (iOS)',
    (WidgetTester tester) async {
      final TextEditingController controller = TextEditingController(
        text: 'Atwater Peel Sherbrooke Bonaventure',
      );
      await tester.pumpWidget(
        MaterialApp(
          theme: ThemeData(platform: TargetPlatform.iOS),
          home: Material(
            child: Center(
              child: TextField(
                controller: controller,
              ),
            ),
          ),
        ),
      );

      final Offset textfieldStart = tester.getTopLeft(find.byType(TextField));

      await tester.tapAt(textfieldStart + const Offset(150.0, 5.0));
      await tester.pump(const Duration(milliseconds: 50));
      // First tap moved the cursor.
      expect(
        controller.selection,
        const TextSelection.collapsed(offset: 8, affinity: TextAffinity.downstream),
      );
      await tester.tapAt(textfieldStart + const Offset(150.0, 5.0));
      await tester.pump(const Duration(milliseconds: 500));

      await tester.tapAt(textfieldStart + const Offset(100.0, 5.0));
      await tester.pump();

      // Plain collapsed selection at the edge of first word. In iOS 12, the
      // the first tap after a double tap ends up putting the cursor at where
      // you tapped instead of the edge like every other single tap. This is
      // likely a bug in iOS 12 and not present in other versions.
      expect(
        controller.selection,
        const TextSelection.collapsed(offset: 7, affinity: TextAffinity.upstream),
      );

      // No toolbar.
      expect(find.byType(CupertinoButton), findsNothing);
    },
  );

  testWidgets(
    'long press moves cursor to the exact long press position and shows toolbar (iOS)',
    (WidgetTester tester) async {
      final TextEditingController controller = TextEditingController(
        text: 'Atwater Peel Sherbrooke Bonaventure',
      );
      await tester.pumpWidget(
        MaterialApp(
          theme: ThemeData(platform: TargetPlatform.iOS),
          home: Material(
            child: Center(
              child: TextField(
                controller: controller,
              ),
            ),
          ),
        ),
      );

      final Offset textfieldStart = tester.getTopLeft(find.byType(TextField));

      await tester.longPressAt(textfieldStart + const Offset(50.0, 5.0));
      await tester.pump();

      // Collapsed cursor for iOS long press.
      expect(
        controller.selection,
        const TextSelection.collapsed(offset: 3),
      );

      // Collapsed toolbar shows 2 buttons.
      expect(find.byType(CupertinoButton), findsNWidgets(2));
    },
  );

  testWidgets(
    'long press selects word and shows toolbar (Android)',
    (WidgetTester tester) async {
      final TextEditingController controller = TextEditingController(
        text: 'Atwater Peel Sherbrooke Bonaventure',
      );
      await tester.pumpWidget(
        MaterialApp(
          home: Material(
            child: Center(
              child: TextField(
                controller: controller,
              ),
            ),
          ),
        ),
      );

      final Offset textfieldStart = tester.getTopLeft(find.byType(TextField));

      await tester.longPressAt(textfieldStart + const Offset(50.0, 5.0));
      await tester.pump();

      expect(
        controller.selection,
        const TextSelection(baseOffset: 0, extentOffset: 7),
      );

      // Collapsed toolbar shows 4 buttons: cut, copy, paste, select all
      expect(find.byType(FlatButton), findsNWidgets(4));
    },
  );

  testWidgets(
    'long press tap cannot initiate a double tap (iOS)',
    (WidgetTester tester) async {
      final TextEditingController controller = TextEditingController(
        text: 'Atwater Peel Sherbrooke Bonaventure',
      );
      await tester.pumpWidget(
        MaterialApp(
          theme: ThemeData(platform: TargetPlatform.iOS),
          home: Material(
            child: Center(
              child: TextField(
                controller: controller,
              ),
            ),
          ),
        ),
      );

      final Offset textfieldStart = tester.getTopLeft(find.byType(TextField));

      await tester.longPressAt(textfieldStart + const Offset(50.0, 5.0));
      await tester.pump(const Duration(milliseconds: 50));

      await tester.tapAt(textfieldStart + const Offset(50.0, 5.0));
      await tester.pump();

      // We ended up moving the cursor to the edge of the same word and dismissed
      // the toolbar.
      expect(
        controller.selection,
        const TextSelection.collapsed(offset: 7, affinity: TextAffinity.upstream),
      );

      // Collapsed toolbar shows 2 buttons.
      expect(find.byType(CupertinoButton), findsNothing);
    },
  );

  testWidgets(
    'long press drag moves the cursor under the drag and shows toolbar on lift (iOS)',
    (WidgetTester tester) async {
      final TextEditingController controller = TextEditingController(
        text: 'Atwater Peel Sherbrooke Bonaventure',
      );
      await tester.pumpWidget(
        MaterialApp(
          theme: ThemeData(platform: TargetPlatform.iOS),
          home: Material(
            child: Center(
              child: TextField(
                controller: controller,
              ),
            ),
          ),
        ),
      );

      final Offset textfieldStart = tester.getTopLeft(find.byType(TextField));

      final TestGesture gesture =
          await tester.startGesture(textfieldStart + const Offset(50.0, 5.0));
      await tester.pump(const Duration(milliseconds: 500));

      // Long press on iOS shows collapsed selection cursor.
      expect(
        controller.selection,
        const TextSelection.collapsed(offset: 3, affinity: TextAffinity.downstream),
      );
      // Cursor move doesn't trigger a toolbar initially.
      expect(find.byType(CupertinoButton), findsNothing);

      await gesture.moveBy(const Offset(50, 0));
      await tester.pump();

      // The selection position is now moved with the drag.
      expect(
        controller.selection,
        const TextSelection.collapsed(offset: 6, affinity: TextAffinity.downstream),
      );
      // Still no toolbar.
      expect(find.byType(CupertinoButton), findsNothing);

      await gesture.moveBy(const Offset(50, 0));
      await tester.pump();

      // The selection position is now moved with the drag.
      expect(
        controller.selection,
        const TextSelection.collapsed(offset: 9, affinity: TextAffinity.downstream),
      );
      // Still no toolbar.
      expect(find.byType(CupertinoButton), findsNothing);

      await gesture.up();
      await tester.pump();

      // The selection isn't affected by the gesture lift.
      expect(
        controller.selection,
        const TextSelection.collapsed(offset: 9, affinity: TextAffinity.downstream),
      );
      // The toolbar now shows up.
      expect(find.byType(CupertinoButton), findsNWidgets(2));
    },
  );

  testWidgets('long press drag can edge scroll (iOS)', (WidgetTester tester) async {
    final TextEditingController controller = TextEditingController(
      text: 'Atwater Peel Sherbrooke Bonaventure Angrignon Peel Côte-des-Neiges',
    );
    await tester.pumpWidget(
      MaterialApp(
        theme: ThemeData(platform: TargetPlatform.iOS),
        home: Material(
          child: Center(
            child: TextField(
              controller: controller,
              maxLines: 1,
            ),
          ),
        ),
      ),
    );

    final RenderEditable renderEditable = findRenderEditable(tester);

    List<TextSelectionPoint> lastCharEndpoint = renderEditable.getEndpointsForSelection(
      const TextSelection.collapsed(offset: 66), // Last character's position.
    );

    expect(lastCharEndpoint.length, 1);
    // Just testing the test and making sure that the last character is off
    // the right side of the screen.
    expect(lastCharEndpoint[0].point.dx, 1056);

    final Offset textfieldStart = tester.getTopLeft(find.byType(TextField));

    final TestGesture gesture =
        await tester.startGesture(textfieldStart + const Offset(300, 5));
    await tester.pump(const Duration(milliseconds: 500));

    expect(
      controller.selection,
      const TextSelection.collapsed(offset: 19, affinity: TextAffinity.upstream),
    );
    expect(find.byType(CupertinoButton), findsNothing);

    await gesture.moveBy(const Offset(600, 0));
    // To the edge of the screen basically.
    await tester.pump();
    expect(
      controller.selection,
      const TextSelection.collapsed(offset: 56, affinity: TextAffinity.downstream),
    );
    // Keep moving out.
    await gesture.moveBy(const Offset(1, 0));
    await tester.pump();
    expect(
      controller.selection,
      const TextSelection.collapsed(offset: 62, affinity: TextAffinity.downstream),
    );
    await gesture.moveBy(const Offset(1, 0));
    await tester.pump();
    expect(
      controller.selection,
      const TextSelection.collapsed(offset: 66, affinity: TextAffinity.upstream),
    ); // We're at the edge now.
    expect(find.byType(CupertinoButton), findsNothing);

    await gesture.up();
    await tester.pump();

    // The selection isn't affected by the gesture lift.
    expect(
      controller.selection,
      const TextSelection.collapsed(offset: 66, affinity: TextAffinity.upstream),
    );
    // The toolbar now shows up.
    expect(find.byType(CupertinoButton), findsNWidgets(2));

    lastCharEndpoint = renderEditable.getEndpointsForSelection(
      const TextSelection.collapsed(offset: 66), // Last character's position.
    );

    expect(lastCharEndpoint.length, 1);
    // The last character is now on screen near the right edge.
    expect(lastCharEndpoint[0].point.dx, moreOrLessEquals(798, epsilon: 1));

    final List<TextSelectionPoint> firstCharEndpoint = renderEditable.getEndpointsForSelection(
      const TextSelection.collapsed(offset: 0), // First character's position.
    );
    expect(firstCharEndpoint.length, 1);
    // The first character is now offscreen to the left.
    expect(firstCharEndpoint[0].point.dx, moreOrLessEquals(-257, epsilon: 1));
  });

  testWidgets(
    'long tap after a double tap select is not affected (iOS)',
    (WidgetTester tester) async {
      final TextEditingController controller = TextEditingController(
        text: 'Atwater Peel Sherbrooke Bonaventure',
      );
      await tester.pumpWidget(
        MaterialApp(
          theme: ThemeData(platform: TargetPlatform.iOS),
          home: Material(
            child: Center(
              child: TextField(
                controller: controller,
              ),
            ),
          ),
        ),
      );

      final Offset textfieldStart = tester.getTopLeft(find.byType(TextField));

      await tester.tapAt(textfieldStart + const Offset(150.0, 5.0));
      await tester.pump(const Duration(milliseconds: 50));
      // First tap moved the cursor to the beginning of the second word.
      expect(
        controller.selection,
        const TextSelection.collapsed(offset: 8, affinity: TextAffinity.downstream),
      );
      await tester.tapAt(textfieldStart + const Offset(150.0, 5.0));
      await tester.pump(const Duration(milliseconds: 500));

      await tester.longPressAt(textfieldStart + const Offset(100.0, 5.0));
      await tester.pump();

      // Plain collapsed selection at the exact tap position.
      expect(
        controller.selection,
        const TextSelection.collapsed(offset: 6),
      );

      // Long press toolbar.
      expect(find.byType(CupertinoButton), findsNWidgets(2));
    },
  );

  testWidgets(
    'double tap after a long tap is not affected (iOS)',
    (WidgetTester tester) async {
      final TextEditingController controller = TextEditingController(
        text: 'Atwater Peel Sherbrooke Bonaventure',
      );
      await tester.pumpWidget(
        MaterialApp(
          theme: ThemeData(platform: TargetPlatform.iOS),
          home: Material(
            child: Center(
              child: TextField(
                controller: controller,
              ),
            ),
          ),
        ),
      );

      final Offset textfieldStart = tester.getTopLeft(find.byType(TextField));

      await tester.longPressAt(textfieldStart + const Offset(50.0, 5.0));
      await tester.pump(const Duration(milliseconds: 50));

      await tester.tapAt(textfieldStart + const Offset(150.0, 5.0));
      await tester.pump(const Duration(milliseconds: 50));
      // First tap moved the cursor.
      expect(
        controller.selection,
        const TextSelection.collapsed(offset: 8, affinity: TextAffinity.downstream),
      );
      await tester.tapAt(textfieldStart + const Offset(150.0, 5.0));
      await tester.pump();

      // Double tap selection.
      expect(
        controller.selection,
        const TextSelection(baseOffset: 8, extentOffset: 12),
      );
      expect(find.byType(CupertinoButton), findsNWidgets(3));
    },
  );

  testWidgets(
    'double tap chains work (iOS)',
    (WidgetTester tester) async {
      final TextEditingController controller = TextEditingController(
        text: 'Atwater Peel Sherbrooke Bonaventure',
      );
      await tester.pumpWidget(
        MaterialApp(
          theme: ThemeData(platform: TargetPlatform.iOS),
          home: Material(
            child: Center(
              child: TextField(
                controller: controller,
              ),
            ),
          ),
        ),
      );

      final Offset textfieldStart = tester.getTopLeft(find.byType(TextField));

      await tester.tapAt(textfieldStart + const Offset(50.0, 5.0));
      await tester.pump(const Duration(milliseconds: 50));
      expect(
        controller.selection,
        const TextSelection.collapsed(offset: 7, affinity: TextAffinity.upstream),
      );
      await tester.tapAt(textfieldStart + const Offset(50.0, 5.0));
      await tester.pump(const Duration(milliseconds: 50));
      expect(
        controller.selection,
        const TextSelection(baseOffset: 0, extentOffset: 7),
      );
      expect(find.byType(CupertinoButton), findsNWidgets(3));

      // Double tap selecting the same word somewhere else is fine.
      await tester.tapAt(textfieldStart + const Offset(100.0, 5.0));
      await tester.pump(const Duration(milliseconds: 50));
      // First tap moved the cursor.
      expect(
        controller.selection,
        const TextSelection.collapsed(offset: 7, affinity: TextAffinity.upstream),
      );
      await tester.tapAt(textfieldStart + const Offset(100.0, 5.0));
      await tester.pump(const Duration(milliseconds: 50));
      expect(
        controller.selection,
        const TextSelection(baseOffset: 0, extentOffset: 7),
      );
      expect(find.byType(CupertinoButton), findsNWidgets(3));

      await tester.tapAt(textfieldStart + const Offset(150.0, 5.0));
      await tester.pump(const Duration(milliseconds: 50));
      // First tap moved the cursor.
      expect(
        controller.selection,
        const TextSelection.collapsed(offset: 8, affinity: TextAffinity.downstream),
      );
      await tester.tapAt(textfieldStart + const Offset(150.0, 5.0));
      await tester.pump(const Duration(milliseconds: 50));
      expect(
        controller.selection,
        const TextSelection(baseOffset: 8, extentOffset: 12),
      );
      expect(find.byType(CupertinoButton), findsNWidgets(3));
    },
  );

  testWidgets('force press does not select a word on (android)', (WidgetTester tester) async {
    final TextEditingController controller = TextEditingController(
      text: 'Atwater Peel Sherbrooke Bonaventure',
    );
    await tester.pumpWidget(
      MaterialApp(
        home: Material(
          child: TextField(
            controller: controller,
          ),
        ),
      ),
    );

    final Offset offset = tester.getTopLeft(find.byType(TextField)) + const Offset(150.0, 5.0);

    const int pointerValue = 1;
    final TestGesture gesture = await tester.createGesture();
    await gesture.downWithCustomEvent(
      offset,
      PointerDownEvent(
          pointer: pointerValue,
          position: offset,
          pressure: 0.0,
          pressureMax: 6.0,
          pressureMin: 0.0,
      ),
    );
    await gesture.updateWithCustomEvent(PointerMoveEvent(pointer: pointerValue, position: offset + const Offset(150.0, 5.0), pressure: 0.5, pressureMin: 0, pressureMax: 1));

    // We don't want this gesture to select any word on Android.
    expect(controller.selection, const TextSelection.collapsed(offset: -1));

    await gesture.up();
    await tester.pump();
    expect(find.byType(FlatButton), findsNothing);
  });

  testWidgets('force press selects word (iOS)', (WidgetTester tester) async {
    final TextEditingController controller = TextEditingController(
      text: 'Atwater Peel Sherbrooke Bonaventure',
    );
    await tester.pumpWidget(
      MaterialApp(
        theme: ThemeData(platform: TargetPlatform.iOS),
        home: Material(
          child: TextField(
            controller: controller,
          ),
        ),
      ),
    );

    final Offset textfieldStart = tester.getTopLeft(find.byType(TextField));

    const int pointerValue = 1;
    final Offset offset = textfieldStart + const Offset(150.0, 5.0);
    final TestGesture gesture = await tester.createGesture();
    await gesture.downWithCustomEvent(
      offset,
      PointerDownEvent(
        pointer: pointerValue,
        position: offset,
        pressure: 0.0,
        pressureMax: 6.0,
        pressureMin: 0.0,
      ),
    );

    await gesture.updateWithCustomEvent(PointerMoveEvent(pointer: pointerValue, position: textfieldStart + const Offset(150.0, 5.0), pressure: 0.5, pressureMin: 0, pressureMax: 1));
    // We expect the force press to select a word at the given location.
    expect(
      controller.selection,
      const TextSelection(baseOffset: 8, extentOffset: 12),
    );

    await gesture.up();
    await tester.pump();
    expect(find.byType(CupertinoButton), findsNWidgets(3));
  });

  testWidgets('tap on non-force-press-supported devices work (iOS)', (WidgetTester tester) async {
    final TextEditingController controller = TextEditingController(
      text: 'Atwater Peel Sherbrooke Bonaventure',
    );
    await tester.pumpWidget(
      MaterialApp(
        theme: ThemeData(platform: TargetPlatform.iOS),
        home: Material(
          child: TextField(
            controller: controller,
          ),
        ),
      ),
    );

    final Offset textfieldStart = tester.getTopLeft(find.byType(TextField));

    const int pointerValue = 1;
    final Offset offset = textfieldStart + const Offset(150.0, 5.0);
    final TestGesture gesture = await tester.createGesture();
    await gesture.downWithCustomEvent(
      offset,
      PointerDownEvent(
        pointer: pointerValue,
        position: offset,
        // iPhone 6 and below report 0 across the board.
        pressure: 0,
        pressureMax: 0,
        pressureMin: 0,
      ),
    );

    await gesture.updateWithCustomEvent(PointerMoveEvent(pointer: pointerValue, position: textfieldStart + const Offset(150.0, 5.0), pressure: 0.5, pressureMin: 0, pressureMax: 1));
    await gesture.up();
    // The event should fallback to a normal tap and move the cursor.
    // Single taps selects the edge of the word.
    expect(
      controller.selection,
      const TextSelection.collapsed(offset: 8),
    );

    await tester.pump();
    // Single taps shouldn't trigger the toolbar.
    expect(find.byType(CupertinoButton), findsNothing);
  });

  testWidgets('default TextField debugFillProperties', (WidgetTester tester) async {
    final DiagnosticPropertiesBuilder builder = DiagnosticPropertiesBuilder();

    const TextField().debugFillProperties(builder);

    final List<String> description = builder.properties
      .where((DiagnosticsNode node) => !node.isFiltered(DiagnosticLevel.info))
      .map((DiagnosticsNode node) => node.toString()).toList();

    expect(description, <String>[]);
  });

  testWidgets('TextField implements debugFillProperties', (WidgetTester tester) async {
    final DiagnosticPropertiesBuilder builder = DiagnosticPropertiesBuilder();

    // Not checking controller, inputFormatters, focusNode
    const TextField(
      decoration: InputDecoration(labelText: 'foo'),
      keyboardType: TextInputType.text,
      textInputAction: TextInputAction.done,
      textCapitalization: TextCapitalization.none,
      style: TextStyle(color: Color(0xff00ff00)),
      textAlign: TextAlign.end,
      textDirection: TextDirection.ltr,
      autofocus: true,
      obscureText: true,
      autocorrect: false,
      maxLines: 10,
      maxLength: 100,
      maxLengthEnforced: false,
      enabled: false,
      cursorWidth: 1.0,
      cursorRadius: Radius.zero,
      cursorColor: Color(0xff00ff00),
      keyboardAppearance: Brightness.dark,
      scrollPadding: EdgeInsets.zero,
      scrollPhysics: ClampingScrollPhysics(),
      enableInteractiveSelection: false,
    ).debugFillProperties(builder);

    final List<String> description = builder.properties
      .where((DiagnosticsNode node) => !node.isFiltered(DiagnosticLevel.info))
      .map((DiagnosticsNode node) => node.toString()).toList();

    expect(description, <String>[
      'enabled: false',
      'decoration: InputDecoration(labelText: "foo")',
      'style: TextStyle(inherit: true, color: Color(0xff00ff00))',
      'autofocus: true',
      'obscureText: true',
      'autocorrect: false',
      'maxLines: 10',
      'maxLength: 100',
      'maxLength not enforced',
      'textInputAction: done',
      'textAlign: end',
      'textDirection: ltr',
      'cursorWidth: 1.0',
      'cursorRadius: Radius.circular(0.0)',
      'cursorColor: Color(0xff00ff00)',
      'keyboardAppearance: Brightness.dark',
      'scrollPadding: EdgeInsets.zero',
      'selection disabled',
      'scrollPhysics: ClampingScrollPhysics',
    ]);
  });

  testWidgets(
    'strut basic single line',
    (WidgetTester tester) async {
      await tester.pumpWidget(
        MaterialApp(
          theme: ThemeData(platform: TargetPlatform.android),
          home: const Material(
            child: Center(
              child: TextField(),
            ),
          ),
        ),
      );

      expect(
        tester.getSize(find.byType(TextField)),
        // This is the height of the decoration (24) plus the metrics from the default
        // TextStyle of the theme (16).
        const Size(800, 40),
      );
    },
  );

  testWidgets(
    'strut TextStyle increases height',
    (WidgetTester tester) async {
      await tester.pumpWidget(
        MaterialApp(
          theme: ThemeData(platform: TargetPlatform.android),
          home: const Material(
            child: Center(
              child: TextField(
                style: TextStyle(fontSize: 20),
              ),
            ),
          ),
        ),
      );

      expect(
        tester.getSize(find.byType(TextField)),
        // Strut should inherit the TextStyle.fontSize by default and produce the
        // same height as if it were disabled.
        const Size(800, 44),
      );

      await tester.pumpWidget(
        MaterialApp(
          theme: ThemeData(platform: TargetPlatform.android),
          home: const Material(
            child: Center(
              child: TextField(
                style: TextStyle(fontSize: 20),
                strutStyle: StrutStyle.disabled,
              ),
            ),
          ),
        ),
      );

      expect(
        tester.getSize(find.byType(TextField)),
        // The height here should match the previous version with strut enabled.
        const Size(800, 44),
      );
    },
  );

  testWidgets(
    'strut basic multi line',
    (WidgetTester tester) async {
      await tester.pumpWidget(
        MaterialApp(
          theme: ThemeData(platform: TargetPlatform.android),
          home: const Material(
            child: Center(
              child: TextField(
                maxLines: 6,
              ),
            ),
          ),
        ),
      );

      expect(
        tester.getSize(find.byType(TextField)),
        // The height should be the input decoration (24) plus 6x the strut height (16).
        const Size(800, 120),
      );
    },
  );

  testWidgets(
    'strut no force small strut',
    (WidgetTester tester) async {
      await tester.pumpWidget(
        MaterialApp(
          theme: ThemeData(platform: TargetPlatform.android),
          home: const Material(
            child: Center(
              child: TextField(
                maxLines: 6,
                strutStyle: StrutStyle(
                  // The small strut is overtaken by the larger
                  // TextStyle fontSize.
                  fontSize: 5,
                ),
              ),
            ),
          ),
        ),
      );

      expect(
        tester.getSize(find.byType(TextField)),
        // When the strut's height is smaller than TextStyle's and forceStrutHeight
        // is disabled, then the TextStyle takes precedence. Should be the same height
        // as 'strut basic multi line'.
        const Size(800, 120),
      );
    },
  );

  testWidgets(
    'strut no force large strut',
    (WidgetTester tester) async {
      await tester.pumpWidget(
        MaterialApp(
          theme: ThemeData(platform: TargetPlatform.android),
          home: const Material(
            child: Center(
              child: TextField(
                maxLines: 6,
                strutStyle: StrutStyle(
                  fontSize: 25,
                ),
              ),
            ),
          ),
        ),
      );

      expect(
        tester.getSize(find.byType(TextField)),
        // When the strut's height is larger than TextStyle's and forceStrutHeight
        // is disabled, then the StrutStyle takes precedence.
        const Size(800, 174),
      );
    },
  );

  testWidgets(
    'strut height override',
    (WidgetTester tester) async {
      await tester.pumpWidget(
        MaterialApp(
          theme: ThemeData(platform: TargetPlatform.android),
          home: const Material(
            child: Center(
              child: TextField(
                maxLines: 3,
                strutStyle: StrutStyle(
                  fontSize: 8,
                  forceStrutHeight: true,
                ),
              ),
            ),
          ),
        ),
      );

      expect(
        tester.getSize(find.byType(TextField)),
        // The smaller font size of strut make the field shorter than normal.
        const Size(800, 48),
      );
    },
  );

  testWidgets(
    'strut forces field taller',
    (WidgetTester tester) async {
      await tester.pumpWidget(
        MaterialApp(
          theme: ThemeData(platform: TargetPlatform.android),
          home: const Material(
            child: Center(
              child: TextField(
                maxLines: 3,
                style: TextStyle(fontSize: 10),
                strutStyle: StrutStyle(
                  fontSize: 18,
                  forceStrutHeight: true,
                ),
              ),
            ),
          ),
        ),
      );

      expect(
        tester.getSize(find.byType(TextField)),
        // When the strut fontSize is larger than a provided TextStyle, the
        // the strut's height takes precedence.
        const Size(800, 78),
      );
    },
  );

  testWidgets('Caret center position', (WidgetTester tester) async {
    await tester.pumpWidget(
      overlay(
        child: Container(
          width: 300.0,
          child: const TextField(
            textAlign: TextAlign.center,
            decoration: null,
          ),
        ),
      ),
    );

    final RenderEditable editable = findRenderEditable(tester);

    await tester.enterText(find.byType(TextField), 'abcd');
    await tester.pump();


    Offset topLeft = editable.localToGlobal(
      editable.getLocalRectForCaret(const TextPosition(offset: 4)).topLeft,
    );
    expect(topLeft.dx, equals(431));

    topLeft = editable.localToGlobal(
      editable.getLocalRectForCaret(const TextPosition(offset: 3)).topLeft,
    );
    expect(topLeft.dx, equals(415));

    topLeft = editable.localToGlobal(
      editable.getLocalRectForCaret(const TextPosition(offset: 2)).topLeft,
    );
    expect(topLeft.dx, equals(399));

    topLeft = editable.localToGlobal(
      editable.getLocalRectForCaret(const TextPosition(offset: 1)).topLeft,
    );
    expect(topLeft.dx, equals(383));
  });

  testWidgets('Caret indexes into trailing whitespace center align', (WidgetTester tester) async {
    await tester.pumpWidget(
      overlay(
        child: Container(
          width: 300.0,
          child: const TextField(
            textAlign: TextAlign.center,
            decoration: null,
          ),
        ),
      ),
    );

    final RenderEditable editable = findRenderEditable(tester);

    await tester.enterText(find.byType(TextField), 'abcd    ');
    await tester.pump();

    Offset topLeft = editable.localToGlobal(
      editable.getLocalRectForCaret(const TextPosition(offset: 7)).topLeft,
    );
    expect(topLeft.dx, equals(479));

    topLeft = editable.localToGlobal(
      editable.getLocalRectForCaret(const TextPosition(offset: 8)).topLeft,
    );
    expect(topLeft.dx, equals(495));

    topLeft = editable.localToGlobal(
      editable.getLocalRectForCaret(const TextPosition(offset: 4)).topLeft,
    );
    expect(topLeft.dx, equals(431));

    topLeft = editable.localToGlobal(
      editable.getLocalRectForCaret(const TextPosition(offset: 3)).topLeft,
    );
    expect(topLeft.dx, equals(415)); // Should be same as equivalent in 'Caret center position'

    topLeft = editable.localToGlobal(
      editable.getLocalRectForCaret(const TextPosition(offset: 2)).topLeft,
    );
    expect(topLeft.dx, equals(399)); // Should be same as equivalent in 'Caret center position'

    topLeft = editable.localToGlobal(
      editable.getLocalRectForCaret(const TextPosition(offset: 1)).topLeft,
    );
    expect(topLeft.dx, equals(383)); // Should be same as equivalent in 'Caret center position'
  });

  testWidgets('selection handles are rendered and not faded away', (WidgetTester tester) async {
    const String testText = 'lorem ipsum';
    final TextEditingController controller = TextEditingController(text: testText);

    await tester.pumpWidget(
      MaterialApp(
        home: Material(
          child: TextField(
            controller: controller,
          ),
        ),
      ),
    );

    final EditableTextState state =
      tester.state<EditableTextState>(find.byType(EditableText));
    final RenderEditable renderEditable = state.renderEditable;

    await tester.tapAt(const Offset(20, 10));
    renderEditable.selectWord(cause: SelectionChangedCause.longPress);
    await tester.pumpAndSettle();

    final List<Widget> transitions =
      find.byType(FadeTransition).evaluate().map((Element e) => e.widget).toList();
    // On Android, an empty app contains a single FadeTransition. The following
    // two are the left and right text selection handles, respectively.
    expect(transitions.length, 3);
    final FadeTransition left = transitions[1];
    final FadeTransition right = transitions[2];

    expect(left.opacity.value, equals(1.0));
    expect(right.opacity.value, equals(1.0));
  });

  testWidgets('iOS selection handles are rendered and not faded away', (WidgetTester tester) async {
    debugDefaultTargetPlatformOverride = TargetPlatform.iOS;
    const String testText = 'lorem ipsum';
    final TextEditingController controller = TextEditingController(text: testText);

    await tester.pumpWidget(
      MaterialApp(
        home: Material(
          child: TextField(
            controller: controller,
          ),
        ),
      ),
    );

    final RenderEditable renderEditable =
      tester.state<EditableTextState>(find.byType(EditableText)).renderEditable;

    await tester.tapAt(const Offset(20, 10));
    renderEditable.selectWord(cause: SelectionChangedCause.longPress);
    await tester.pumpAndSettle();

    final List<Widget> transitions =
      find.byType(FadeTransition).evaluate().map((Element e) => e.widget).toList();
    expect(transitions.length, 2);
    final FadeTransition left = transitions[0];
    final FadeTransition right = transitions[1];

    expect(left.opacity.value, equals(1.0));
    expect(right.opacity.value, equals(1.0));

    debugDefaultTargetPlatformOverride = null;
  });

  testWidgets('Tap shows handles but not toolbar', (WidgetTester tester) async {
    final TextEditingController controller = TextEditingController(
      text: 'abc def ghi',
    );

    await tester.pumpWidget(
      MaterialApp(
        home: Material(
          child: TextField(controller: controller),
        ),
      ),
    );

    // Tap to trigger the text field.
    await tester.tap(find.byType(TextField));
    await tester.pump();

    final EditableTextState editableText = tester.state(find.byType(EditableText));
    expect(editableText.selectionOverlay.handlesAreVisible, isTrue);
    expect(editableText.selectionOverlay.toolbarIsVisible, isFalse);
  });

  testWidgets(
    'Tap in empty text field does not show handles nor toolbar',
        (WidgetTester tester) async {
      final TextEditingController controller = TextEditingController();

      await tester.pumpWidget(
        MaterialApp(
          home: Material(
            child: TextField(controller: controller),
          ),
        ),
      );

      // Tap to trigger the text field.
      await tester.tap(find.byType(TextField));
      await tester.pump();

      final EditableTextState editableText = tester.state(find.byType(EditableText));
      expect(editableText.selectionOverlay.handlesAreVisible, isFalse);
      expect(editableText.selectionOverlay.toolbarIsVisible, isFalse);
    },
  );

  testWidgets('Long press shows handles and toolbar', (WidgetTester tester) async {
    final TextEditingController controller = TextEditingController(
      text: 'abc def ghi',
    );

    await tester.pumpWidget(
      MaterialApp(
        home: Material(
          child: TextField(controller: controller),
        ),
      ),
    );

    // Long press to trigger the text field.
    await tester.longPress(find.byType(TextField));
    await tester.pump();

    final EditableTextState editableText = tester.state(find.byType(EditableText));
    expect(editableText.selectionOverlay.handlesAreVisible, isTrue);
    expect(editableText.selectionOverlay.toolbarIsVisible, isTrue);
  });

  testWidgets(
    'Long press in empty text field shows handles and toolbar',
        (WidgetTester tester) async {
      final TextEditingController controller = TextEditingController();

      await tester.pumpWidget(
        MaterialApp(
          home: Material(
            child: TextField(controller: controller),
          ),
        ),
      );

      // Tap to trigger the text field.
      await tester.longPress(find.byType(TextField));
      await tester.pump();

      final EditableTextState editableText = tester.state(find.byType(EditableText));
      expect(editableText.selectionOverlay.handlesAreVisible, isTrue);
      expect(editableText.selectionOverlay.toolbarIsVisible, isTrue);
    },
  );

  testWidgets('Double tap shows handles and toolbar', (WidgetTester tester) async {
    final TextEditingController controller = TextEditingController(
      text: 'abc def ghi',
    );

    await tester.pumpWidget(
      MaterialApp(
        home: Material(
          child: TextField(controller: controller),
        ),
      ),
    );

    // Double tap to trigger the text field.
    await tester.tap(find.byType(TextField));
    await tester.pump(const Duration(milliseconds: 50));
    await tester.tap(find.byType(TextField));
    await tester.pump();

    final EditableTextState editableText = tester.state(find.byType(EditableText));
    expect(editableText.selectionOverlay.handlesAreVisible, isTrue);
    expect(editableText.selectionOverlay.toolbarIsVisible, isTrue);
  });

  testWidgets(
    'Double tap in empty text field shows toolbar but not handles',
        (WidgetTester tester) async {
      final TextEditingController controller = TextEditingController();

      await tester.pumpWidget(
        MaterialApp(
          home: Material(
            child: TextField(controller: controller),
          ),
        ),
      );

      // Double tap to trigger the text field.
      await tester.tap(find.byType(TextField));
      await tester.pump(const Duration(milliseconds: 50));
      await tester.tap(find.byType(TextField));
      await tester.pump();

      final EditableTextState editableText = tester.state(find.byType(EditableText));
      expect(editableText.selectionOverlay.handlesAreVisible, isFalse);
      expect(editableText.selectionOverlay.toolbarIsVisible, isTrue);
    },
  );

  testWidgets(
    'Mouse tap does not show handles nor toolbar',
        (WidgetTester tester) async {
      final TextEditingController controller = TextEditingController(
        text: 'abc def ghi',
      );

      await tester.pumpWidget(
        MaterialApp(
          home: Material(
            child: TextField(controller: controller),
          ),
        ),
      );

      // Long press to trigger the text field.
      final Offset textFieldPos = tester.getCenter(find.byType(TextField));
      final TestGesture gesture = await tester.startGesture(
        textFieldPos,
        pointer: 7,
        kind: PointerDeviceKind.mouse,
      );
      await tester.pump();
      await gesture.up();
      await tester.pump();

      final EditableTextState editableText = tester.state(find.byType(EditableText));
      expect(editableText.selectionOverlay.toolbarIsVisible, isFalse);
      expect(editableText.selectionOverlay.handlesAreVisible, isFalse);

      await gesture.removePointer();
    },
  );

  testWidgets(
    'Mouse long press does not show handles nor toolbar',
        (WidgetTester tester) async {
      final TextEditingController controller = TextEditingController(
        text: 'abc def ghi',
      );

      await tester.pumpWidget(
        MaterialApp(
          home: Material(
            child: TextField(controller: controller),
          ),
        ),
      );

      // Long press to trigger the text field.
      final Offset textFieldPos = tester.getCenter(find.byType(TextField));
      final TestGesture gesture = await tester.startGesture(
        textFieldPos,
        pointer: 7,
        kind: PointerDeviceKind.mouse,
      );
      await tester.pump(const Duration(seconds: 2));
      await gesture.up();
      await tester.pump();

      final EditableTextState editableText = tester.state(find.byType(EditableText));
      expect(editableText.selectionOverlay.toolbarIsVisible, isFalse);
      expect(editableText.selectionOverlay.handlesAreVisible, isFalse);

      await gesture.removePointer();
    },
  );

  testWidgets(
    'Mouse double tap does not show handles nor toolbar',
        (WidgetTester tester) async {
      final TextEditingController controller = TextEditingController(
        text: 'abc def ghi',
      );

      await tester.pumpWidget(
        MaterialApp(
          home: Material(
            child: TextField(controller: controller),
          ),
        ),
      );

      // Double tap to trigger the text field.
      final Offset textFieldPos = tester.getCenter(find.byType(TextField));
      final TestGesture gesture = await tester.startGesture(
        textFieldPos,
        pointer: 7,
        kind: PointerDeviceKind.mouse,
      );
      await tester.pump(const Duration(milliseconds: 50));
      await gesture.up();
      await tester.pump();
      await gesture.down(textFieldPos);
      await tester.pump();
      await gesture.up();
      await tester.pump();

      final EditableTextState editableText = tester.state(find.byType(EditableText));
      expect(editableText.selectionOverlay.toolbarIsVisible, isFalse);
      expect(editableText.selectionOverlay.handlesAreVisible, isFalse);

      await gesture.removePointer();
    },
  );

  testWidgets('Tapping selection handles toggles the toolbar', (WidgetTester tester) async {
    final TextEditingController controller = TextEditingController(
      text: 'abc def ghi',
    );

    await tester.pumpWidget(
      MaterialApp(
        home: Material(
          child: TextField(controller: controller),
        ),
      ),
    );

    // Tap to position the cursor and show the selection handles.
    final Offset ePos = textOffsetToPosition(tester, 5); // Index of 'e'.
    await tester.tapAt(ePos, pointer: 7);

    final EditableTextState editableText = tester.state(find.byType(EditableText));
    expect(editableText.selectionOverlay.toolbarIsVisible, isFalse);
    expect(editableText.selectionOverlay.handlesAreVisible, isTrue);

    final RenderEditable renderEditable = findRenderEditable(tester);
    final List<TextSelectionPoint> endpoints = globalize(
      renderEditable.getEndpointsForSelection(controller.selection),
      renderEditable,
    );
    expect(endpoints.length, 1);

    // Tap the handle to show the toolbar.
    final Offset handlePos = endpoints[0].point + const Offset(0.0, 1.0);
    await tester.tapAt(handlePos, pointer: 7);
    expect(editableText.selectionOverlay.toolbarIsVisible, isTrue);

    // Tap the handle again to hide the toolbar.
    await tester.tapAt(handlePos, pointer: 7);
    expect(editableText.selectionOverlay.toolbarIsVisible, isFalse);
  });
}<|MERGE_RESOLUTION|>--- conflicted
+++ resolved
@@ -485,13 +485,8 @@
     await expectLater(
       // The toolbar exists in the Overlay above the MaterialApp.
       find.byType(Overlay),
-<<<<<<< HEAD
-      matchesGoldenFile('text_field_opacity_test.0.1.png'),
-      skip: !isLinux,
-=======
       matchesGoldenFile('text_field_opacity_test.0.2.png'),
       skip: !Platform.isLinux,
->>>>>>> 55d98ddd
     );
   }, skip: isBrowser);
 
