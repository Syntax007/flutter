--- conflicted
+++ resolved
@@ -49,38 +49,28 @@
     expect(positionBelow.offset, greaterThan(position40.offset));
   });
 
-  group('', () {
-    test('getBoxesForSelection control test', () {
-      final RenderParagraph paragraph = RenderParagraph(
-        const TextSpan(text: _kText, style: TextStyle(fontSize: 10.0)),
-        textDirection: TextDirection.ltr,
-      );
-      layout(paragraph);
-
-      List<ui.TextBox> boxes = paragraph.getBoxesForSelection(
-          const TextSelection(baseOffset: 5, extentOffset: 25)
-      );
-
-      expect(boxes.length, equals(1));
-
-      boxes = paragraph.getBoxesForSelection(
-          const TextSelection(baseOffset: 25, extentOffset: 50)
-      );
-
-<<<<<<< HEAD
-      expect(boxes.any((ui.TextBox box) => box.left == 250 && box.top == 0), isTrue);
-      expect(boxes.any((ui.TextBox box) => box.right == 100 && box.top == 10), isTrue);
-    },
-    // Ahem-based tests don't yet quite work on Windows or some MacOS environments
-    skip: Platform.isWindows || Platform.isMacOS);
-  }, tags: 'io_usage');
-=======
+  test('getBoxesForSelection control test', () {
+    final RenderParagraph paragraph = RenderParagraph(
+      const TextSpan(text: _kText, style: TextStyle(fontSize: 10.0)),
+      textDirection: TextDirection.ltr,
+    );
+    layout(paragraph);
+
+    List<ui.TextBox> boxes = paragraph.getBoxesForSelection(
+        const TextSelection(baseOffset: 5, extentOffset: 25)
+    );
+
+    expect(boxes.length, equals(1));
+
+    boxes = paragraph.getBoxesForSelection(
+        const TextSelection(baseOffset: 25, extentOffset: 50)
+    );
+
     expect(boxes.any((ui.TextBox box) => box.left == 250 && box.top == 0), isTrue);
     expect(boxes.any((ui.TextBox box) => box.right == 100 && box.top == 10), isTrue);
   },
   // Ahem-based tests don't yet quite work on Windows or some MacOS environments
   skip: isLinux);
->>>>>>> 60398963
 
   test('getWordBoundary control test', () {
     final RenderParagraph paragraph = RenderParagraph(
@@ -333,5 +323,4 @@
     paragraph.locale = const Locale('ja', 'JP');
     expect(paragraph.locale, const Locale('ja', 'JP'));
   });
-
 }