--- conflicted
+++ resolved
@@ -74,9 +74,3 @@
 
 flutter:
   uses-material-design: true
-
-<<<<<<< HEAD
-# PUBSPEC CHECKSUM: 855a
-=======
-# PUBSPEC CHECKSUM: 5457
->>>>>>> a0d53ae1
